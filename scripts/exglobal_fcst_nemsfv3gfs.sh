--- conflicted
+++ resolved
@@ -280,15 +280,9 @@
       for i in $(echo $IAUFHRS | sed "s/,/ /g" | rev); do
         incfhr=$(printf %03i $i)
         if [ $incfhr = "006" ]; then
-<<<<<<< HEAD
           increment_file=$memdir/${CDUMP}.t${cyc}z.${PREFIX_ATMINC}atminc.nc
         else
           increment_file=$memdir/${CDUMP}.t${cyc}z.${PREFIX_ATMINC}atmi${incfhr}.nc
-=======
-          increment_file=$memdir/${CDUMP}.t${cyc}z.${PREFIX_INC}atminc.nc
-        else
-          increment_file=$memdir/${CDUMP}.t${cyc}z.${PREFIX_INC}atmi${incfhr}.nc
->>>>>>> f60f47a5
         fi
         if [ ! -f $increment_file ]; then
           echo "ERROR: DOIAU = $DOIAU, but missing increment file for fhr $incfhr at $increment_file"
@@ -1015,11 +1009,8 @@
   satmedmf     = ${satmedmf-".true."}
   isatmedmf    = ${isatmedmf-"1"}
   lheatstrg    = ${lheatstrg-".false."}
-<<<<<<< HEAD
-=======
   do_mynnedmf  = ${do_mynnedmf:-".false."}
   do_mynnsfclay= ${do_mynnsfclay:-".false."}
->>>>>>> f60f47a5
   random_clds  = ${random_clds:-".true."}
   trans_trac   = ${trans_trac:-".true."}
   cnvcld       = ${cnvcld:-".true."}
