--- conflicted
+++ resolved
@@ -816,11 +816,6 @@
   ntrunc = $JCAP_STP
   lon_s = $LONB_STP
   lat_s = $LATB_STP
-  $nam_stochy_nml
-/
-&nam_sfcperts
-  $nam_sfcperts_nml
-/
 EOF
 
   if [ $DO_SKEB = "YES" ]; then
@@ -854,8 +849,6 @@
 EOF
   fi
 
-<<<<<<< HEAD
-=======
   cat >> input.nml << EOF
   $nam_stochy_nml
 /
@@ -868,7 +861,6 @@
 /
 EOF
 
->>>>>>> 3efc972e
 else
 
   cat >> input.nml << EOF
