--- conflicted
+++ resolved
@@ -1,33 +1,4 @@
-<<<<<<< HEAD
-#!/bin/sh
-
-=======
 #!/bin/bash
-################################################################################
-# UNIX Script Documentation Block
-# Script name:         exglobal_fcst_nemsfv3gfs.sh.ecf
-# Script description:  Runs a global FV3GFS model forecast
-#
-# Author:   Fanglin Yang       Org: NCEP/EMC       Date: 2016-11-15
-# Abstract: This script runs a single GFS forecast with FV3 dynamical core.
-#           This script is created based on a C-shell script that GFDL wrote
-#           for the NGGPS Phase-II Dycore Comparison Project.
-#
-# Script history log:
-# 2016-11-15  Fanglin Yang   First Version.
-# 2017-02-09  Rahul Mahajan  Added warm start and restructured the code.
-# 2017-03-10  Fanglin Yang   Updated for running forecast on Cray.
-# 2017-03-24  Fanglin Yang   Updated to use NEMS FV3GFS with IPD4
-# 2017-05-24  Rahul Mahajan  Updated for cycling with NEMS FV3GFS
-# 2017-09-13  Fanglin Yang   Updated for using GFDL MP and Write Component
-# 2019-03-21  Fanglin Yang   Add restart capability for running gfs fcst from a break point.
-#
-# $Id$
-#
-# Attributes:
-#   Language: Portable Operating System Interface (POSIX) Shell
-#   Machine: WCOSS-CRAY, Theia
->>>>>>> 4eb963b3
 ################################################################################
 ## UNIX Script Documentation Block
 ## Script name:         exglobal_fcst_nemsfv3gfs.sh
