--- conflicted
+++ resolved
@@ -631,10 +631,6 @@
 output_file:             $OUTPUT_FILE
 ideflate:                ${ideflate:-1}
 nbits:                   ${nbits:-14}
-<<<<<<< HEAD
-ishuffle:                ${ishuffle:-0}
-=======
->>>>>>> b8619596
 write_nemsioflip:        $WRITE_NEMSIOFLIP
 write_fsyncflag:         $WRITE_FSYNCFLAG
 imo:                     $LONB_IMO
@@ -680,10 +676,6 @@
 output_file:             $OUTPUT_FILE
 ideflate:                ${ideflate:-1}
 nbits:                   ${nbits:-14}
-<<<<<<< HEAD
-ishuffle:                ${ishuffle:-0}
-=======
->>>>>>> b8619596
 write_nemsioflip:        $WRITE_NEMSIOFLIP
 write_fsyncflag:         $WRITE_FSYNCFLAG
 imo:                     $LONB_IMO
