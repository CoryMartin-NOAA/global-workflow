--- conflicted
+++ resolved
@@ -517,71 +517,7 @@
     export GRDIDATA=${DATA}/output_$YMDHMS
     ln -fs $DATA/mod_def.${waveuoutpGRD} mod_def.ww3
 
-<<<<<<< HEAD
-    if [ $fhr = $fhrp ]
-    then
-      iwait=0
-      pfile=$COMIN/rundata/${WAV_MOD_TAG}.out_pnt.${waveuoutpGRD}.${YMD}.${HMS}
-      while [ ! -s ${pfile} ]; do sleep 10; ((iwait++)) && ((iwait==$iwaitmax)) && break ; echo $iwait; done
-      if [ $iwait -eq $iwaitmax ]; then 
-        echo " FATAL ERROR : NO RAW POINT OUTPUT FILE out_pnt.$waveuoutpGRD
-        echo ' '
-        [[ "$LOUD" = YES ]] && set -x
-        postmsg "$jlogfile" "FATAL ERROR : NO RAW POINT OUTPUT FILE out_pnt.$waveuoutpGRD
-        err=6; export err;${errchk}
-        exit $err
-      fi
-      ln -fs ${pfile} ./out_pnt.${waveuoutpGRD} 
-
-      if [ "$DOSPC_WAV" = 'YES' ]
-      then
-        export dtspec=3600.
-        if [ ${CFP_MP:-"NO"} = "YES" ]; then nm=0 ; fi # Counter for MP CFP
-        for buoy in $buoys
-        do
-          if [ ${CFP_MP:-"NO"} = "YES" ]; then
-            echo "$nm $USHwave/wave_outp_spec.sh $buoy $ymdh spec > spec_$buoy.out 2>&1" >> ${fcmdnow}
-            nm=`expr $nm + 1`
-          else
-            echo "$USHwave/wave_outp_spec.sh $buoy $ymdh spec > spec_$buoy.out 2>&1" >> ${fcmdnow}
-          fi
-        done
-      fi
-  
-      if [ "$DOIBP_WAV" = 'YES' ]
-      then
-        export dtspec=3600.
-        if [ ${CFP_MP:-"NO"} = "YES" ]; then nm=0 ; fi # Counter for MP CFP
-        for buoy in $ibpoints
-        do
-          if [ ${CFP_MP:-"NO"} = "YES" ]; then
-            echo "$nm $USHwave/wave_outp_spec.sh $buoy $ymdh ibp > ibp_$buoy.out 2>&1" >> ${fcmdnow}
-            nm=`expr $nm + 1`
-          else
-            echo "$USHwave/wave_outp_spec.sh $buoy $ymdh ibp > ibp_$buoy.out 2>&1" >> ${fcmdnow}
-          fi
-        done
-      fi
-
-      if [ "$DOBLL_WAV" = 'YES' ]
-      then
-        export dtspec=3600.
-        if [ ${CFP_MP:-"NO"} = "YES" ]; then nm=0 ; fi # Counter for MP CFP
-        for buoy in $buoys
-        do
-          if [ ${CFP_MP:-"NO"} = "YES" ]; then
-            echo "$nm $USHwave/wave_outp_spec.sh $buoy $ymdh bull > bull_$buoy.out 2>&1" >> ${fcmdnow}
-            nm=`expr $nm + 1`
-          else
-            echo "$USHwave/wave_outp_spec.sh $buoy $ymdh bull > bull_$buoy.out 2>&1" >> ${fcmdnow}
-          fi
-        done
-      fi
-
-    fi
-=======
 # Gridded data (main part, need to be run side-by-side with forecast
->>>>>>> 1dd83b81
 
     if [ $fhr = $fhrg ]
     then
@@ -612,15 +548,7 @@
             glo_15mxt) ymdh_int=`$NDATE -${WAVHINDH} $ymdh`; dt_int=3600.; n_int=9999 ;;
             glo_30mxt) ymdh_int=`$NDATE -${WAVHINDH} $ymdh`; dt_int=3600.; n_int=9999 ;;
           esac
-<<<<<<< HEAD
-          if [ ${CFP_MP:-"NO"} = "YES" ]; then
-            echo "$nm $USHwave/wave_grid_interp_sbs.sh $grdID $ymdh_int $dt_int $n_int > grint_$grdID.out 2>&1" >> ${fcmdigrd}.${nigrd}
-          else
             echo "$USHwave/wave_grid_interp_sbs.sh $grdID $ymdh_int $dt_int $n_int > grint_$grdID.out 2>&1" >> ${fcmdigrd}.${nigrd}
-          fi
-=======
-            echo "$USHwave/wave_grid_interp_sbs.sh $grdID $ymdh_int $dt_int $n_int > grint_$grdID.out 2>&1" >> ${fcmdigrd}.${nigrd}
->>>>>>> 1dd83b81
           if [ "$DOGRB_WAV" = 'YES' ]
           then
           gribFL=\'`echo ${OUTPARS_WAV}`\'
@@ -628,15 +556,7 @@
               glo_15mxt) GRDNAME='global' ; GRDRES=0p25 ; GRIDNR=255  ; MODNR=11 ;;
               glo_30mxt) GRDNAME='global' ; GRDRES=0p50 ; GRIDNR=255  ; MODNR=11 ;;
             esac
-<<<<<<< HEAD
-            if [ ${CFP_MP:-"NO"} = "YES" ]; then
-              echo "$nm $USHwave/wave_grib2_sbs.sh $grdID $GRIDNR $MODNR $ymdh $fhr $GRDNAME $GRDRES $gribFL > grib_$grdID.out 2>&1" >> ${fcmdigrd}.${nigrd}
-            else
               echo "$USHwave/wave_grib2_sbs.sh $grdID $GRIDNR $MODNR $ymdh $fhr $GRDNAME $GRDRES $gribFL > grib_$grdID.out 2>&1" >> ${fcmdigrd}.${nigrd}
-            fi
-=======
-              echo "$USHwave/wave_grib2_sbs.sh $grdID $GRIDNR $MODNR $ymdh $fhr $GRDNAME $GRDRES $gribFL > grib_$grdID.out 2>&1" >> ${fcmdigrd}.${nigrd}
->>>>>>> 1dd83b81
           fi
           echo "pwd" >> ${fcmdnow}
           echo "${GRIBDATA}/${fcmdigrd}.${nigrd}" >> ${fcmdnow}
@@ -663,14 +583,6 @@
               so_20m) GRDNAME='antarc' ; GRDRES=0p33 ; GRIDNR=255  ; MODNR=11   ;;
               glo_15mxt) GRDNAME='global' ; GRDRES=0p25 ; GRIDNR=255  ; MODNR=11   ;;
           esac
-<<<<<<< HEAD
-          if [ ${CFP_MP:-"NO"} = "YES" ]; then
-            echo "$nm $USHwave/wave_grib2_sbs.sh $grdID $GRIDNR $MODNR $ymdh $fhr $GRDNAME $GRDRES $gribFL > grib_$grdID.out 2>&1" >> ${fcmdnow}
-            nm=`expr $nm + 1`
-          else
-            echo "$USHwave/wave_grib2_sbs.sh $grdID $GRIDNR $MODNR $ymdh $fhr $GRDNAME $GRDRES $gribFL > grib_$grdID.out 2>&1" >> ${fcmdnow}
-          fi
-=======
             echo "$USHwave/wave_grib2_sbs.sh $grdID $GRIDNR $MODNR $ymdh $fhr $GRDNAME $GRDRES $gribFL > grib_$grdID.out 2>&1" >> ${fcmdnow}
         done
       fi
@@ -717,7 +629,6 @@
         for buoy in $buoys
         do
             echo "$USHwave/wave_outp_spec.sh $buoy $ymdh bull > bull_$buoy.out 2>&1" >> ${fcmdnow}
->>>>>>> 1dd83b81
         done
       fi
 
@@ -763,11 +674,7 @@
     if [ "$wavenproc" -gt '1' ]
     then
       if [ ${CFP_MP:-"NO"} = "YES" ]; then
-<<<<<<< HEAD
-        ${wavempexec} -n ${wavenproc} ${wave_mpmd} ${fcmdnow}
-=======
         ${wavempexec} -n ${wavenproc} ${wave_mpmd} cmdmprog
->>>>>>> 1dd83b81
       else
         ${wavempexec} ${wavenproc} ${wave_mpmd} ${fcmdnow}
       fi
@@ -837,12 +744,8 @@
   if [ "$DOIBP_WAV" = 'YES' ]
   then
     if [ ${CFP_MP:-"NO"} = "YES" ]; then
-<<<<<<< HEAD
-      echo "0 $USHwave/wave_tar.sh $WAV_MOD_TAG ibp $Nibp > ${WAV_MOD_TAG}_ibp_tar.out 2>&1 "   >> cmdtarfile
-=======
       echo "$nm $USHwave/wave_tar.sh $WAV_MOD_TAG ibp $Nibp > ${WAV_MOD_TAG}_ibp_tar.out 2>&1 "   >> cmdtarfile
       nm=$(( nm + 1 ))
->>>>>>> 1dd83b81
     else
       echo "$USHwave/wave_tar.sh $WAV_MOD_TAG ibp $Nibp > ${WAV_MOD_TAG}_ibp_tar.out 2>&1 "   >> cmdtarfile
     fi
@@ -850,18 +753,12 @@
   if [ "$DOSPC_WAV" = 'YES' ]
   then
     if [ ${CFP_MP:-"NO"} = "YES" ]; then
-<<<<<<< HEAD
-      echo "1 $USHwave/wave_tar.sh $WAV_MOD_TAG spec $Nb > ${WAV_MOD_TAG}_spec_tar.out 2>&1 "   >> cmdtarfile
-      echo "2 $USHwave/wave_tar.sh $WAV_MOD_TAG bull $Nb > ${WAV_MOD_TAG}_spec_tar.out 2>&1 "   >> cmdtarfile
-      echo "3 $USHwave/wave_tar.sh $WAV_MOD_TAG cbull $Nb > ${WAV_MOD_TAG}_spec_tar.out 2>&1 "   >> cmdtarfile
-=======
       echo "$nm $USHwave/wave_tar.sh $WAV_MOD_TAG spec $Nb > ${WAV_MOD_TAG}_spec_tar.out 2>&1 "   >> cmdtarfile
       nm=$(( nm + 1 ))
       echo "$nm $USHwave/wave_tar.sh $WAV_MOD_TAG bull $Nb > ${WAV_MOD_TAG}_spec_tar.out 2>&1 "   >> cmdtarfile
       nm=$(( nm + 1 ))
       echo "$nm $USHwave/wave_tar.sh $WAV_MOD_TAG cbull $Nb > ${WAV_MOD_TAG}_spec_tar.out 2>&1 "   >> cmdtarfile
       nm=$(( nm + 1 ))
->>>>>>> 1dd83b81
     else
       echo "$USHwave/wave_tar.sh $WAV_MOD_TAG spec $Nb > ${WAV_MOD_TAG}_spec_tar.out 2>&1 "   >> cmdtarfile
       echo "$USHwave/wave_tar.sh $WAV_MOD_TAG bull $Nb > ${WAV_MOD_TAG}_spec_tar.out 2>&1 "   >> cmdtarfile
