--- conflicted
+++ resolved
@@ -88,52 +88,7 @@
     sfcdata_dir="${COMIN_ATMOS_RESTART_PREV}"
 fi
 
-<<<<<<< HEAD
-if [[ ${DOIAU} = "YES" ]]; then
-    # update surface restarts at the beginning of the window, if IAU
-    # For now assume/hold dtfanl.nc valid at beginning of window
-    for n in $(seq 1 ${ntiles}); do
-        if [[ ${DO_JEDISNOWDA:-"NO"} = "YES" ]]; then
-            ${NCP} "${COM_SNOW_ANALYSIS}/${bPDY}.${bcyc}0000.sfc_data.tile${n}.nc" \
-                   "${COM_ATMOS_RESTART}/${bPDY}.${bcyc}0000.sfcanl_data.tile${n}.nc"
-            ${NLN} "${COM_SNOW_ANALYSIS}/${bPDY}.${bcyc}0000.sfc_data.tile${n}.nc" "${DATA}/fnbgsi.00${n}"
-        else
-            ${NCP} "${COM_ATMOS_RESTART_PREV}/${bPDY}.${bcyc}0000.sfc_data.tile${n}.nc" \
-                   "${COM_ATMOS_RESTART}/${bPDY}.${bcyc}0000.sfcanl_data.tile${n}.nc"
-            ${NLN} "${COM_ATMOS_RESTART_PREV}/${bPDY}.${bcyc}0000.sfc_data.tile${n}.nc" "${DATA}/fnbgsi.00${n}"
-        fi
-        ${NLN} "${COM_ATMOS_RESTART}/${bPDY}.${bcyc}0000.sfcanl_data.tile${n}.nc"   "${DATA}/fnbgso.00${n}"
-        ${NLN} "${FIXgfs}/orog/${CASE}/${CASE}_grid.tile${n}.nc"                         "${DATA}/fngrid.00${n}"
-        ${NLN} "${FIXgfs}/orog/${CASE}/${CASE}.mx${OCNRES}_oro_data.tile${n}.nc"                     "${DATA}/fnorog.00${n}"
-    done
-
-    export APRUNCY=${APRUN_CYCLE}
-    export OMP_NUM_THREADS_CY=${NTHREADS_CYCLE}
-    export MAX_TASKS_CY=${ntiles}
-
-    CDATE="${PDY}${cyc}" ${CYCLESH}
-    export err=$?; err_chk
-fi
-
-# Update surface restarts at middle of window
-for n in $(seq 1 ${ntiles}); do
-    if [[ ${DO_JEDISNOWDA:-"NO"} = "YES" ]]; then
-        ${NCP} "${COM_SNOW_ANALYSIS}/${PDY}.${cyc}0000.sfc_data.tile${n}.nc" \
-               "${COM_ATMOS_RESTART}/${PDY}.${cyc}0000.sfcanl_data.tile${n}.nc"
-        ${NLN} "${COM_SNOW_ANALYSIS}/${PDY}.${cyc}0000.sfc_data.tile${n}.nc" "${DATA}/fnbgsi.00${n}"
-    else
-        ${NCP} "${COM_ATMOS_RESTART_PREV}/${PDY}.${cyc}0000.sfc_data.tile${n}.nc" \
-               "${COM_ATMOS_RESTART}/${PDY}.${cyc}0000.sfcanl_data.tile${n}.nc"
-        ${NLN} "${COM_ATMOS_RESTART_PREV}/${PDY}.${cyc}0000.sfc_data.tile${n}.nc" "${DATA}/fnbgsi.00${n}"
-    fi
-    ${NLN} "${COM_ATMOS_RESTART}/${PDY}.${cyc}0000.sfcanl_data.tile${n}.nc"   "${DATA}/fnbgso.00${n}"
-    ${NLN} "${FIXgfs}/orog/${CASE}/${CASE}_grid.tile${n}.nc"                       "${DATA}/fngrid.00${n}"
-    ${NLN} "${FIXgfs}/orog/${CASE}/${CASE}.mx${OCNRES}_oro_data.tile${n}.nc"                   "${DATA}/fnorog.00${n}"
-done
-
-=======
 # global_cycle executable specific variables
->>>>>>> 54ea0b73
 export APRUNCY=${APRUN_CYCLE}
 export OMP_NUM_THREADS_CY=${NTHREADS_CYCLE}
 export MAX_TASKS_CY=${ntiles}
