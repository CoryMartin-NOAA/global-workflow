--- conflicted
+++ resolved
@@ -106,31 +106,22 @@
 
   GEMGRD=${GEMPAK_RUN}_${PDY}${cyc}f${fhr3}
 
-<<<<<<< HEAD
   if [ $GEMPAK_RUN = "gdas_0p25" ]; then 
     export GRIBIN=$COMIN/${RUN}.${cycle}.pgrb2.0p25.f${fhr}
-    GRIBIN_chk=$COMIN/${RUN}.${cycle}.pgrb2.0p25.f${fhr}.idx
-  else
-    export GRIBIN=$COMIN/${RUN}.${cycle}.pgrb2.1p00.f${fhr}
-    GRIBIN_chk=$COMIN/${RUN}.${cycle}.pgrb2.1p00.f${fhr}.idx
-=======
-  if [ $RUN = "gdas_0p25" ]; then 
-    export GRIBIN=$COMIN/${model}.${cycle}.pgrb2.0p25.f${fhr}
     if [ ! -f $GRIBIN ] ; then
        echo "WARNING: $GRIBIN FILE is missing"
        msg=" $GRIBIN file is missing "
        postmsg "jlogfile" "$msg"
     fi
-    GRIBIN_chk=$COMIN/${model}.${cycle}.pgrb2.0p25.f${fhr}.idx
+    GRIBIN_chk=$COMIN/${RUN}.${cycle}.pgrb2.0p25.f${fhr}.idx
   else
-    export GRIBIN=$COMIN/${model}.${cycle}.pgrb2.1p00.f${fhr}
+    export GRIBIN=$COMIN/${RUN}.${cycle}.pgrb2.1p00.f${fhr}
     if [ ! -f $GRIBIN ] ; then
        echo "WARNING: $GRIBIN FILE is missing"
        msg=" $GRIBIN file is missing "
        postmsg "jlogfile" "$msg"
     fi
-    GRIBIN_chk=$COMIN/${model}.${cycle}.pgrb2.1p00.f${fhr}.idx
->>>>>>> 499ae896
+    GRIBIN_chk=$COMIN/${RUN}.${cycle}.pgrb2.1p00.f${fhr}.idx
   fi
 
   icnt=1
@@ -149,11 +140,6 @@
     fi
   done
 
-<<<<<<< HEAD
-  #cat ${COMIN}/${RUN}.${cycle}.pgrb2.1p00.f${fhr} ${COMIN}/${RUN}.${cycle}.pgrb2b.1p00.f${fhr} > temp
-
-=======
->>>>>>> 499ae896
   cp $GRIBIN grib$fhr
 
   export pgm="nagrib2 F$fhr"
