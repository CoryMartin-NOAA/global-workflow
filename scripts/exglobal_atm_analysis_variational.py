#!/usr/bin/env python3
# exglobal_atm_analysis_variational.py
# This script creates an AtmAnalysis object
# and runs the execute method of its Jedi object attribute
# which executes the global atm variational analysis
import os

from wxflow import Logger, cast_strdict_as_dtypedict
from pygfs.task.atm_analysis import AtmAnalysis

# Initialize root logger
logger = Logger(level='DEBUG', colored_log=True)


if __name__ == '__main__':

    # Take configuration from environment and cast it as python dictionary
    config = cast_strdict_as_dtypedict(os.environ)

    # Instantiate the atm analysis task
    AtmAnl = AtmAnalysis(config)

    # Execute JEDI variational analysis
<<<<<<< HEAD
    AtmAnl.jedi_var.execute(config.APRUN_ATMANLVAR)
=======
    AtmAnl.jedi['atmanlvar'].execute(config.APRUN_ATMANLVAR)
>>>>>>> 8cd354a4
<|MERGE_RESOLUTION|>--- conflicted
+++ resolved
@@ -21,8 +21,4 @@
     AtmAnl = AtmAnalysis(config)
 
     # Execute JEDI variational analysis
-<<<<<<< HEAD
-    AtmAnl.jedi_var.execute(config.APRUN_ATMANLVAR)
-=======
-    AtmAnl.jedi['atmanlvar'].execute(config.APRUN_ATMANLVAR)
->>>>>>> 8cd354a4
+    AtmAnl.jedi['atmanlvar'].execute(config.APRUN_ATMANLVAR)