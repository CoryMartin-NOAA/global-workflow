# External sub-modules of global-workflow

[FV3GFS]
tag = GFS.v16.0.10
local_path = sorc/fv3gfs.fd
repo_url = https://github.com/ufs-community/ufs-weather-model.git
protocol = git
required = True

[GSI]
branch = release/gfsda.v16.0.0
local_path = sorc/gsi.fd
repo_url = https://github.com/NOAA-EMC/GSI.git
protocol = git
required = True

[GLDAS]
<<<<<<< HEAD
tag = gldas_gfsv16_release.v1.3.0
=======
tag = gldas_gfsv16_release.v1.4.0
>>>>>>> d5861551
local_path = sorc/gldas.fd
repo_url = https://github.com/NOAA-EMC/GLDAS.git
protocol = git
required = True

[EMC_post]
tag = upp_gfsv16_release.v1.0.11
local_path = sorc/gfs_post.fd
repo_url = https://github.com/NOAA-EMC/EMC_post.git
protocol = git
required = True

[UFS_UTILS]
branch = release/ops-gfsv16
local_path = sorc/ufs_utils.fd
repo_url = https://github.com/NOAA-EMC/UFS_UTILS.git
protocol = git
required = True

[EMC_verif-global]
tag = verif_global_v1.9.0
local_path = sorc/verif-global.fd
repo_url = https://github.com/NOAA-EMC/EMC_verif-global.git
protocol = git
required = True

[EMC_gfs_wafs]
tag = gfs_wafs.v5.0.11
local_path = sorc/gfs_wafs.fd
repo_url = https://github.com/NOAA-EMC/EMC_gfs_wafs.git
protocol = git
required = False

[externals_description]
schema_version = 1.0.0<|MERGE_RESOLUTION|>--- conflicted
+++ resolved
@@ -15,11 +15,7 @@
 required = True
 
 [GLDAS]
-<<<<<<< HEAD
-tag = gldas_gfsv16_release.v1.3.0
-=======
 tag = gldas_gfsv16_release.v1.4.0
->>>>>>> d5861551
 local_path = sorc/gldas.fd
 repo_url = https://github.com/NOAA-EMC/GLDAS.git
 protocol = git
