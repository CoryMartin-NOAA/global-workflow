def Machine = 'none'
def machine = 'none'
def CUSTOM_WORKSPACE = 'none'
def cases = ''
def GH = 'none'
// Location of the custom workspaces for each machine in the CI system.  They are persitent for each iteration of the PR.
def NodeName = [hera: 'Hera-EMC', orion: 'Orion-EMC', hercules: 'Hercules-EMC', gaea: 'Gaea']
def custom_workspace = [hera: '/scratch1/NCEPDEV/global/CI', orion: '/work2/noaa/stmp/CI/ORION', hercules: '/work2/noaa/stmp/CI/HERCULES', gaea: '/gpfs/f5/epic/proj-shared/global/CI']
def repo_url = 'git@github.com:NOAA-EMC/global-workflow.git'
def STATUS = 'Passed'

pipeline {

    agent { label 'built-in' }

    options {
        skipDefaultCheckout()
        parallelsAlwaysFailFast()
    }

    stages { // This initial stage is used to get the Machine name from the GitHub labels on the PR
             // which is used to designate the Nodes in the Jenkins Controler by the agent label
             // Each Jenknis Node is connected to said machine via an JAVA agent via an ssh tunnel
             // no op 2

        stage('1. Get Machine') {
            agent { label 'built-in' }
            steps {
                script {

                    def causes = currentBuild.rawBuild.getCauses()
                    def isSpawnedFromAnotherJob = causes.any { cause ->
                        cause instanceof hudson.model.Cause.UpstreamCause
                    }

                    def run_nodes = []
                    if (isSpawnedFromAnotherJob) {
                        echo "machine being set to value passed to this spawned job"
                        echo "passed machine: ${params.machine}"
                        machine = params.machine
                    } else {
                        echo "This is parent job so getting list of nodes matching labels:"
                        for (label in pullRequest.labels) {
                            if (label.matches("CI-(.*?)-Ready")) {
                                def machine_name = label.split('-')[1].toString().toLowerCase()
                                jenkins.model.Jenkins.get().computers.each { c ->
                                    if (c.node.selfLabel.name == NodeName[machine_name]) {
                                        run_nodes.add(c.node.selfLabel.name)
                                    }
                                }
                            }
                        }
                        // Spawning all the jobs on the nodes matching the labels
                        if (run_nodes.size() > 1) {
                            run_nodes.init().each { node ->
                                def machine_name = node.split('-')[0].toLowerCase()
                                echo "Spawning job on node: ${node} with machine name: ${machine_name}"
                                build job: "/global-workflow/EMC-Global-Pipeline/PR-${env.CHANGE_ID}", parameters: [
                                    string(name: 'machine', value: machine_name),
                                    string(name: 'Node', value: node) ],
                                    wait: false
                            }
                            machine = run_nodes.last().split('-')[0].toLowerCase()
                            echo "Running parent job: ${machine}"
                        } else {
                            machine = run_nodes[0].split('-')[0].toLowerCase()
                            echo "Running only the parent job: ${machine}"
                        }
                    }
                }
            }
        }

        stage('2. Get Common Workspace') {
            agent { label NodeName[machine].toLowerCase() }
            steps {
                script {
                    Machine = machine[0].toUpperCase() + machine.substring(1)
                    echo "Getting Common Workspace for ${Machine}"
                    ws("${custom_workspace[machine]}/${env.CHANGE_ID}") {
                        properties([parameters([[$class: 'NodeParameterDefinition', allowedSlaves: ['built-in', 'Hercules-EMC', 'Hera-EMC', 'Orion-EMC'], defaultSlaves: ['built-in'], name: '', nodeEligibility: [$class: 'AllNodeEligibility'], triggerIfResult: 'allCases']])])
                        GH = sh(script: "which gh || echo '~/bin/gh'", returnStdout: true).trim()
                        CUSTOM_WORKSPACE = "${WORKSPACE}"
                        sh(script: "mkdir -p ${CUSTOM_WORKSPACE}/RUNTESTS;rm -Rf ${CUSTOM_WORKSPACE}/RUNTESTS/*")
                        sh(script: """${GH} pr edit ${env.CHANGE_ID} --repo ${repo_url} --add-label "CI-${Machine}-Building" --remove-label "CI-${Machine}-Ready" """)
                    }
                    echo "Building and running on ${Machine} in directory ${CUSTOM_WORKSPACE}"
                }
            }
        }

        stage('3. Build System') {
            matrix {
                agent { label NodeName[machine].toLowerCase() }
                axes {
                    axis {
                        name 'system'
                        values 'gfs', 'gefs'
                    }
                }
                stages {
                    stage('Building') {
                        steps {
                           catchError(buildResult: 'UNSTABLE', stageResult: 'FAILURE') {
                            script {
                                def HOMEgfs = "${CUSTOM_WORKSPACE}/${system}" // local HOMEgfs is used to build the system on per system basis under the custome workspace for each buile system
                                sh(script: "mkdir -p ${HOMEgfs}")
                                ws(HOMEgfs) {
                                    if (fileExists("${HOMEgfs}/sorc/BUILT_semaphor")) { // if the system is already built, skip the build in the case of re-runs
                                        sh(script: "cat ${HOMEgfs}/sorc/BUILT_semaphor", returnStdout: true).trim() // TODO: and user configurable control to manage build semphore
                                        checkout scm
                                        dir('sorc') {
                                            sh(script: './link_workflow.sh')
                                        }
                                    } else {
                                        try {
                                            echo "Checking out the code for ${system} on ${Machine} using scm in ${HOMEgfs}"
                                            checkout scm
                                        } catch (Exception e) {
                                            if (env.CHANGE_ID) {
                                                sh(script: """${GH} pr comment ${env.CHANGE_ID} --repo ${repo_url} --body "Checkout **Failed** on ${Machine} in Build# ${env.BUILD_NUMBER}: ${e.getMessage()}" """)
                                            }
                                            STATUS = 'Failed'
                                            error("Failed to checkout: ${e.getMessage()}")
                                        }
                                        def gist_url = ""
                                        def error_logs = ""
                                        def error_logs_message = ""
                                        def builds_file = readYaml file: 'ci/cases/yamls/build.yaml'
                                        def build_args_list = builds_file['builds']
                                        def build_args = build_args_list[system].join(' ').trim().replaceAll('null', '')
                                        dir("${HOMEgfs}/sorc") {
                                            try {
                                                sh(script: "${build_args}")
                                            } catch (Exception error_build) {
                                                echo "Failed to build system: ${error_build.getMessage()}"
                                                if ( fileExists("logs/error.logs") ) {
                                                    def fileContent = readFile 'logs/error.logs'
                                                    def lines = fileContent.readLines()
                                                    for (line in lines) {
                                                        echo "archiving: ${line}"
                                                        if (fileExists("${line}") && readFile("${line}").length() > 0 ){
                                                            try {
                                                                archiveArtifacts artifacts: "${line}", fingerprint: true
                                                                error_logs = error_logs + "${HOMEgfs}/sorc/${line} "
                                                                error_logs_message = error_logs_message + "${HOMEgfs}/sorc/${line}\n"
                                                            }
                                                            catch (Exception error_arch) { echo "Failed to archive error log ${line}: ${error_arch.getMessage()}" }
                                                        }
                                                    }
                                                    try {
                                                        sh(script: "${HOMEgfs}/ci/scripts/utils/publish_logs.py --file ${error_logs} --repo PR_BUILD_${env.CHANGE_ID}")
                                                        gist_url=sh(script: "${HOMEgfs}/ci/scripts/utils/publish_logs.py --file ${error_logs} --gist PR_BUILD_${env.CHANGE_ID}", returnStdout: true).trim()
                                                        sh(script:  """${GH} pr comment ${env.CHANGE_ID} --repo ${repo_url} --body "Build **FAILED** on **${Machine}** in Build# ${env.BUILD_NUMBER} with error logs:\n\\`\\`\\`\n${error_logs_message}\\`\\`\\`\n\nFollow link here to view the contents of the above file(s): [(link)](${gist_url})" """)
                                                    } catch (Exception error_comment) {
                                                        echo "Failed to comment on PR: ${error_comment.getMessage()}"
                                                    }
                                                    STATUS = 'Failed'
                                                    error("Failed to build system on ${Machine}")
                                                }
                                            }
                                            sh(script: './link_workflow.sh')
                                            //sh(script: "echo ${HOMEgfs} > BUILT_semaphor")
                                        }
                                    }
                                    if (env.CHANGE_ID && system == 'gfs') {
                                        try {
                                            sh(script: """${GH} pr edit ${env.CHANGE_ID} --repo ${repo_url} --add-label "CI-${Machine}-Running" --remove-label "CI-${Machine}-Building" """)
                                        } catch (Exception e) {
                                            echo "Failed to update label from Buildng to Running: ${e.getMessage()}"
                                        }
                                    }
                                    if (system == 'gfs') {
                                        cases = sh(script: "${HOMEgfs}/ci/scripts/utils/get_host_case_list.py ${machine}", returnStdout: true).trim().split()
                                    }
                               }
                           }
                          }
                        }
                    }
                }
            }
        }

        stage('4. Run Tests') {
            when {
                expression { STATUS != 'Failed' }
            }
<<<<<<< HEAD
            matrix {
                agent { label NodeName[machine].toLowerCase() }
                axes {
                    axis {
                        name 'Case'
                        // TODO add dynamic list of cases from env vars (needs addtional plugins)
                        values 'C48C48_ufs_hybatmDA', 'C48_ATM', 'C48_S2SW', 'C48_S2SWA_gefs', 'C48mx500_3DVarAOWCDA', 'C96C48_hybatmDA', 'C96_atm3DVar', 'C96C48_hybatmaerosnowDA'
                    }
                }
                stages {

                    stage('Create Experiments') {
                        when {
                            expression { return caseList.contains(Case) }
                        }
                        steps {
                            catchError(buildResult: 'UNSTABLE', stageResult: 'FAILURE') {
                                script {
                                    sh(script: "sed -n '/{.*}/!p' ${CUSTOM_WORKSPACE}/gfs/ci/cases/pr/${Case}.yaml > ${CUSTOM_WORKSPACE}/gfs/ci/cases/pr/${Case}.yaml.tmp")
                                    def yaml_case = readYaml file: "${CUSTOM_WORKSPACE}/gfs/ci/cases/pr/${Case}.yaml.tmp"
                                    system = yaml_case.experiment.system
                                    def HOMEgfs = "${CUSTOM_WORKSPACE}/${system}"   // local HOMEgfs is used to populate the XML on per system basis
                                    env.RUNTESTS = "${CUSTOM_WORKSPACE}/RUNTESTS"
                                    try {
                                        error_output = sh(script: "${HOMEgfs}/ci/scripts/utils/ci_utils_wrapper.sh create_experiment ${HOMEgfs}/ci/cases/pr/${Case}.yaml", returnStdout: true).trim()
                                    } catch (Exception error_create) {
                                        sh(script: """${GH} pr comment ${env.CHANGE_ID} --repo ${repo_url} --body "${Case} **FAILED** to create experment on ${Machine}\n with the error:\n\\`\\`\\`\n${error_output}\\`\\`\\`" """)
                                        error("Case ${Case} failed to create experment directory")
                                    }
=======
            agent { label NodeName[machine].toLowerCase() }
            steps {
                script {
                    def parallelStages = cases.collectEntries { caseName ->
                        ["${caseName}": {
                            stage("Create ${caseName}") {
                                    catchError(buildResult: 'UNSTABLE', stageResult: 'FAILURE') {
                                        script {
                                                sh(script: "sed -n '/{.*}/!p' ${CUSTOM_WORKSPACE}/gfs/ci/cases/pr/${caseName}.yaml > ${CUSTOM_WORKSPACE}/gfs/ci/cases/pr/${caseName}.yaml.tmp")
                                                def yaml_case = readYaml file: "${CUSTOM_WORKSPACE}/gfs/ci/cases/pr/${caseName}.yaml.tmp"
                                                system = yaml_case.experiment.system
                                                def HOMEgfs = "${CUSTOM_WORKSPACE}/${system}"   // local HOMEgfs is used to populate the XML on per system basis
                                                env.RUNTESTS = "${CUSTOM_WORKSPACE}/RUNTESTS"
                                                try {
                                                    error_output = sh(script: "${HOMEgfs}/ci/scripts/utils/ci_utils_wrapper.sh create_experiment ${HOMEgfs}/ci/cases/pr/${caseName}.yaml", returnStdout: true).trim()
                                                } catch (Exception error_create) {
                                                    sh(script: """${GH} pr comment ${env.CHANGE_ID} --repo ${repo_url} --body "${Case} **FAILED** to create experment on ${Machine} in BUILD# ${env.BUILD_NUMBER}\n with the error:\n\\`\\`\\`\n${error_output}\\`\\`\\`" """)
                                                    error("Case ${caseName} failed to create experment directory")
                                                }
                                        }
>>>>>>> d9946428
                                }
                            }

                            stage("Running ${caseName}") {
                                    catchError(buildResult: 'FAILURE', stageResult: 'FAILURE') {
                                        script {
                                                HOMEgfs = "${CUSTOM_WORKSPACE}/gfs"  // common HOMEgfs is used to launch the scripts that run the experiments
                                                def pslot = sh(script: "${HOMEgfs}/ci/scripts/utils/ci_utils_wrapper.sh get_pslot ${CUSTOM_WORKSPACE}/RUNTESTS ${caseName}", returnStdout: true).trim()
                                                def error_file = "${CUSTOM_WORKSPACE}/RUNTESTS/${pslot}_error.logs"
                                                sh(script: " rm -f ${error_file}")
                                                try {
                                                    sh(script: "${HOMEgfs}/ci/scripts/run-check_ci.sh ${CUSTOM_WORKSPACE} ${pslot} ${system}")
                                                } catch (Exception error_experment) {
                                                    sh(script: "${HOMEgfs}/ci/scripts/utils/ci_utils_wrapper.sh cancel_batch_jobs ${pslot}")
                                                    ws(CUSTOM_WORKSPACE) {
                                                        def error_logs = ""
                                                        def error_logs_message = ""
                                                        if (fileExists(error_file)) {
                                                            def fileContent = readFile error_file
                                                            def lines = fileContent.readLines()
                                                            for (line in lines) {
                                                                echo "archiving: ${line}"
                                                                if (fileExists("${CUSTOM_WORKSPACE}/${line}") && readFile("${CUSTOM_WORKSPACE}/${line}").length() > 0) {
                                                                    try {
                                                                        archiveArtifacts artifacts: "${line}", fingerprint: true
                                                                        error_logs = error_logs + "${CUSTOM_WORKSPACE}/${line} "
                                                                        error_logs_message = error_logs_message + "${CUSTOM_WORKSPACE}/${line}\n"
                                                                    } catch (Exception error_arch) {
                                                                        echo "Failed to archive error log ${line}: ${error_arch.getMessage()}"
                                                                    }
                                                                }
                                                            }
                                                            try {
                                                                gist_url = sh(script: "${HOMEgfs}/ci/scripts/utils/publish_logs.py --file ${error_logs} --gist PR_${env.CHANGE_ID}", returnStdout: true).trim()
                                                                sh(script: """${GH} pr comment ${env.CHANGE_ID} --repo ${repo_url} --body "Experiment ${caseName} **FAILED** on ${Machine} in Build# ${env.BUILD_NUMBER} with error logs:\n\\`\\`\\`\n${error_logs_message}\\`\\`\\`\n\nFollow link here to view the contents of the above file(s): [(link)](${gist_url})" """)
                                                                sh(script: "${HOMEgfs}/ci/scripts/utils/publish_logs.py --file ${error_logs} --repo PR_${env.CHANGE_ID}")
                                                            } catch (Exception error_comment) {
                                                                echo "Failed to comment on PR: ${error_comment.getMessage()}"
                                                            }
                                                        } else {
                                                            echo "No error logs found for failed cases in $CUSTOM_WORKSPACE/RUNTESTS/${pslot}_error.logs"
                                                        }
                                                        STATUS = 'Failed'
                                                        try {
                                                            sh(script: """${GH} pr edit ${env.CHANGE_ID} --repo ${repo_url} --remove-label "CI-${Machine}-Running" --add-label "CI-${Machine}-${STATUS}" """, returnStatus: true)
                                                            sh(script: """${GH} pr comment ${env.CHANGE_ID} --repo ${repo_url} --body "Experiment ${caseName} **FAILED** on ${Machine} in Build# ${env.BUILD_NUMBER} in\n\\`${CUSTOM_WORKSPACE}/RUNTESTS/EXPDIR/${pslot}\\`" """)
                                                        } catch (Exception e) {
                                                            echo "Failed to update label from Running to ${STATUS}: ${e.getMessage()}"
                                                        }
                                                        error("Failed to run experiments ${caseName} on ${Machine}")
                                                    }
                                                }
                                        }
                                    }
                            }
                        }]
                    }
                parallel parallelStages + [failFast: true]
                }
            }
        }
            

        stage( '5. FINALIZE' ) {
            agent { label NodeName[machine].toLowerCase() }
            steps {
                script {
                    sh(script: """
                        labels=\$(${GH} pr view ${env.CHANGE_ID} --repo ${repo_url} --json labels --jq '.labels[].name')
                        for label in \$labels; do
                            if [[ "\$label" == *"${Machine}"* ]]; then
                                ${GH} pr edit ${env.CHANGE_ID} --repo ${repo_url} --remove-label "\$label"
                            fi
                        done
                    """, returnStatus: true)
                    sh(script: """${GH} pr edit ${env.CHANGE_ID} --repo ${repo_url} --add-label "CI-${Machine}-${STATUS}" """, returnStatus: true)
                    if (fileExists("${CUSTOM_WORKSPACE}/RUNTESTS/ci-run_check.log")) {
                        sh(script: """echo "**CI ${STATUS}** on ${Machine} in Build# ${env.BUILD_NUMBER}<br>Built and ran in directory \\`${CUSTOM_WORKSPACE}\\`\n\\`\\`\\`\n" | cat - ${CUSTOM_WORKSPACE}/RUNTESTS/ci-run_check.log > temp && mv temp ${CUSTOM_WORKSPACE}/RUNTESTS/ci-run_check.log""", returnStatus: true)
                        sh(script: """${GH} pr comment ${env.CHANGE_ID} --repo ${repo_url} --body-file ${CUSTOM_WORKSPACE}/RUNTESTS/ci-run_check.log  """, returnStatus: true)
                    }
                    if (STATUS == 'Passed') {
                        try {
                            sh(script: "rm -Rf ${CUSTOM_WORKSPACE}/*")
                        } catch (Exception e) {
                            echo "Failed to remove custom work directory ${CUSTOM_WORKSPACE} on ${Machine}: ${e.getMessage()}"
                        }
                    } else {
                        echo "Failed to build and run Global-workflow in ${CUSTOM_WORKSPACE} and on ${Machine}"
                    }
                }
            }
        }
    }
}<|MERGE_RESOLUTION|>--- conflicted
+++ resolved
@@ -186,37 +186,6 @@
             when {
                 expression { STATUS != 'Failed' }
             }
-<<<<<<< HEAD
-            matrix {
-                agent { label NodeName[machine].toLowerCase() }
-                axes {
-                    axis {
-                        name 'Case'
-                        // TODO add dynamic list of cases from env vars (needs addtional plugins)
-                        values 'C48C48_ufs_hybatmDA', 'C48_ATM', 'C48_S2SW', 'C48_S2SWA_gefs', 'C48mx500_3DVarAOWCDA', 'C96C48_hybatmDA', 'C96_atm3DVar', 'C96C48_hybatmaerosnowDA'
-                    }
-                }
-                stages {
-
-                    stage('Create Experiments') {
-                        when {
-                            expression { return caseList.contains(Case) }
-                        }
-                        steps {
-                            catchError(buildResult: 'UNSTABLE', stageResult: 'FAILURE') {
-                                script {
-                                    sh(script: "sed -n '/{.*}/!p' ${CUSTOM_WORKSPACE}/gfs/ci/cases/pr/${Case}.yaml > ${CUSTOM_WORKSPACE}/gfs/ci/cases/pr/${Case}.yaml.tmp")
-                                    def yaml_case = readYaml file: "${CUSTOM_WORKSPACE}/gfs/ci/cases/pr/${Case}.yaml.tmp"
-                                    system = yaml_case.experiment.system
-                                    def HOMEgfs = "${CUSTOM_WORKSPACE}/${system}"   // local HOMEgfs is used to populate the XML on per system basis
-                                    env.RUNTESTS = "${CUSTOM_WORKSPACE}/RUNTESTS"
-                                    try {
-                                        error_output = sh(script: "${HOMEgfs}/ci/scripts/utils/ci_utils_wrapper.sh create_experiment ${HOMEgfs}/ci/cases/pr/${Case}.yaml", returnStdout: true).trim()
-                                    } catch (Exception error_create) {
-                                        sh(script: """${GH} pr comment ${env.CHANGE_ID} --repo ${repo_url} --body "${Case} **FAILED** to create experment on ${Machine}\n with the error:\n\\`\\`\\`\n${error_output}\\`\\`\\`" """)
-                                        error("Case ${Case} failed to create experment directory")
-                                    }
-=======
             agent { label NodeName[machine].toLowerCase() }
             steps {
                 script {
@@ -237,7 +206,6 @@
                                                     error("Case ${caseName} failed to create experment directory")
                                                 }
                                         }
->>>>>>> d9946428
                                 }
                             }
 
@@ -299,7 +267,7 @@
                 }
             }
         }
-            
+
 
         stage( '5. FINALIZE' ) {
             agent { label NodeName[machine].toLowerCase() }
