#!/bin/ksh -x

########## config.fv3 ##########
# FV3 model resolution specific parameters
# e.g. time-step, processor layout, physics and dynamics parameters
# This config sets default variables for FV3 for a given resolution
# User can over-ride after sourcing this config file

if [ $# -ne 1 ]; then

    echo "Must specify an input resolution argument to set variables!"
    echo "argument can be any one of the following:"
    echo "C48 C96 C192 C384 C768 C1152 C3072"
    exit 1

fi

case_in=$1

echo "BEGIN: config.fv3"


if [[ "$machine" = "WCOSS_DELL_P3" ]]; then
   export npe_node_max=28
elif [[ "$machine" = "WCOSS_C" ]]; then
   export npe_node_max=24
elif [[ "$machine" = "JET" ]]; then
   export npe_node_max=24
elif [[ "$machine" = "HERA" ]]; then
   export npe_node_max=40
elif [[ "$machine" = "ORION" ]]; then
   export npe_node_max=40
fi


# (Standard) Model resolution dependent variables
case $case_in in
    "C48")
        export DELTIM=450
        export layout_x=2
        export layout_y=4
        export layout_x_gfs=2
        export layout_y_gfs=4
        export npe_wav=140
        export npe_wav_gfs=140
        export nth_fv3=1
        export nth_fv3_gfs=1
        export cdmbgwd="0.071,2.1,1.0,1.0"  # mountain blocking, ogwd, cgwd, cgwd src scaling
        export WRITE_GROUP=1
        export WRTTASK_PER_GROUP=$npe_node_max
        export WRITE_GROUP_GFS=1
        export WRTTASK_PER_GROUP_GFS=$npe_node_max
        export WRTIOBUF="4M"
        ;;
    "C96")
        export DELTIM=450
        export layout_x=4
        export layout_y=4
        export layout_x_gfs=4
        export layout_y_gfs=4
        export npe_wav=140
        export npe_wav_gfs=140
        export nth_fv3=1
        export nth_fv3_gfs=1
        export cdmbgwd="0.14,1.8,1.0,1.0"  # mountain blocking, ogwd, cgwd, cgwd src scaling
        export WRITE_GROUP=1
        export WRTTASK_PER_GROUP=$npe_node_max
        export WRITE_GROUP_GFS=1
        export WRTTASK_PER_GROUP_GFS=$npe_node_max
        export WRTIOBUF="4M"
        ;;
    "C192")
        export DELTIM=450
        export layout_x=4
        export layout_y=6
        export layout_x_gfs=4
        export layout_y_gfs=6
<<<<<<< HEAD
        export npe_wav=140
        export npe_wav_gfs=140
        export nth_fv3=4
=======
        export npe_wav=21
        export npe_wav_gfs=21
        export nth_fv3=2
        export nth_fv3_gfs=2
>>>>>>> 37862562
        export cdmbgwd="0.23,1.5,1.0,1.0"  # mountain blocking, ogwd, cgwd, cgwd src scaling
        export WRITE_GROUP=1
        export WRTTASK_PER_GROUP=$npe_node_max
        export WRITE_GROUP_GFS=2
        export WRTTASK_PER_GROUP_GFS=$npe_node_max
        export WRTIOBUF="8M"
        ;;
    "C384")
        export DELTIM=240
        export layout_x=8
        export layout_y=8
        export layout_x_gfs=6
        export layout_y_gfs=6
        export npe_wav=140
        export npe_wav_gfs=140
        export nth_fv3=1
        export nth_fv3_gfs=1
        export cdmbgwd="1.1,0.72,1.0,1.0"  # mountain blocking, ogwd, cgwd, cgwd src scaling
        export WRITE_GROUP=1
        export WRTTASK_PER_GROUP=$npe_node_max
        export WRITE_GROUP_GFS=2
        export WRTTASK_PER_GROUP_GFS=$npe_node_max
        export WRTIOBUF="16M"
        ;;
    "C768")
        export DELTIM=150
        export layout_x=8
        export layout_y=12
<<<<<<< HEAD
        export layout_x_gfs=8
        export layout_y_gfs=12
        export npe_wav=140
        export npe_wav_gfs=140
=======
        export layout_x_gfs=16
        export layout_y_gfs=16
        export npe_wav=140
        export npe_wav_gfs=440
>>>>>>> 37862562
        export nth_fv3=4
        export nth_fv3_gfs=7
        export cdmbgwd="4.0,0.15,1.0,1.0"  # mountain blocking, ogwd, cgwd, cgwd src scaling
        export WRITE_GROUP=2
        export WRTTASK_PER_GROUP=$(echo "2*$npe_node_max" |bc)
        export WRITE_GROUP_GFS=8
        export WRTTASK_PER_GROUP_GFS=$(echo "2*$npe_node_max" |bc)
        export WRTIOBUF="32M"
        ;;
    "C1152")
        export DELTIM=120
        export layout_x=8
        export layout_y=16
        export layout_x_gfs=8
        export layout_y_gfs=16
        export npe_wav=140
        export npe_wav_gfs=140
        export nth_fv3=4
        export nth_fv3_gfs=4
        export cdmbgwd="4.0,0.10,1.0,1.0"  # mountain blocking, ogwd, cgwd, cgwd src scaling
        export WRITE_GROUP=4
        export WRTTASK_PER_GROUP=$(echo "2*$npe_node_max" |bc)
        export WRITE_GROUP_GFS=4
        export WRTTASK_PER_GROUP_GFS=$(echo "2*$npe_node_max" |bc)
        export WRTIOBUF="48M"
        ;;
    "C3072")
        export DELTIM=90
        export layout_x=16
        export layout_y=32
        export layout_x_gfs=16
        export layout_y_gfs=32
        export npe_wav=140
        export npe_wav_gfs=140
        export nth_fv3=4
        export nth_fv3_gfs=4
        export cdmbgwd="4.0,0.05,1.0,1.0"  # mountain blocking, ogwd, cgwd, cgwd src scaling
        export WRITE_GROUP=4
        export WRTTASK_PER_GROUP=$(echo "3*$npe_node_max" |bc)
        export WRITE_GROUP_GFS=4
        export WRTTASK_PER_GROUP_GFS=$(echo "3*$npe_node_max" |bc)
        export WRTIOBUF="64M"
        ;;
    *)
        echo "grid $case_in not supported, ABORT!"
        exit 1
        ;;
esac

echo "END: config.fv3"<|MERGE_RESOLUTION|>--- conflicted
+++ resolved
@@ -75,16 +75,10 @@
         export layout_y=6
         export layout_x_gfs=4
         export layout_y_gfs=6
-<<<<<<< HEAD
         export npe_wav=140
         export npe_wav_gfs=140
-        export nth_fv3=4
-=======
-        export npe_wav=21
-        export npe_wav_gfs=21
         export nth_fv3=2
         export nth_fv3_gfs=2
->>>>>>> 37862562
         export cdmbgwd="0.23,1.5,1.0,1.0"  # mountain blocking, ogwd, cgwd, cgwd src scaling
         export WRITE_GROUP=1
         export WRTTASK_PER_GROUP=$npe_node_max
@@ -113,17 +107,10 @@
         export DELTIM=150
         export layout_x=8
         export layout_y=12
-<<<<<<< HEAD
-        export layout_x_gfs=8
-        export layout_y_gfs=12
-        export npe_wav=140
-        export npe_wav_gfs=140
-=======
         export layout_x_gfs=16
         export layout_y_gfs=16
         export npe_wav=140
         export npe_wav_gfs=440
->>>>>>> 37862562
         export nth_fv3=4
         export nth_fv3_gfs=7
         export cdmbgwd="4.0,0.15,1.0,1.0"  # mountain blocking, ogwd, cgwd, cgwd src scaling
