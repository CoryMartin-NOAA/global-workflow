#!/bin/ksh -x

# This file is automatically generated from the YAML-based system
# in ecf/ecfutils/.  Any changes will be overwritten if
# setup_case.sh is rerun.

########## config.fcst ##########
# Forecast specific

echo "BEGIN: config.fcst"

# Source model specific information (coupled vs uncoupled)
. $EXPDIR/config.coupled

# Source model specific information that is resolution dependent
. $EXPDIR/config.fv3 $CDUMP

# Get task specific resources
. $EXPDIR/config.resources fcst

if [ $DONST = "YES" ]; then
    . $EXPDIR/config.nsst
fi

export FORECASTSH="$HOMEgfs/scripts/exglobal_fcst_nemsfv3gfs.sh"
export FCSTEXECDIR="$HOMEgfs/exec"
#export FCSTEXECDIR="$HOMEfv3gfs/NEMS/exe"
export FCSTEXEC="global_fv3gfs.x"
export npe_fv3=$npe_fcst # This is model resolution dependent, see note above
if [ $cpl = ".true." ] ; then
export FCSTEXEC="nems_fv3_mom6_cice5.x"
export CPLPREPSH=${CPLPREPSH:-$HOMEgfs/scripts/prep_coupled_fcst.sh}
fi

if [[ "$CDUMP" == "gfs" ]]; then
   export npe_fv3=$npe_fcst_gfs
   export layout_x=$layout_x_gfs
   export layout_y=$layout_y_gfs
   export WRITE_GROUP=$WRITE_GROUP_GFS
   export WRTTASK_PER_GROUP=$WRTTASK_PER_GROUP_GFS
fi

if [[ $QUILTING = ".true." ]]; then
    export npe_fv3=$(echo " $npe_fv3 + $WRITE_GROUP * $WRTTASK_PER_GROUP" | bc)
    export npe_fcst=$npe_fv3
    export npe_fcst_gfs=$(echo " $npe_fcst_gfs  + $WRITE_GROUP_GFS * $WRTTASK_PER_GROUP_GFS" | bc)
fi

if [[ $cpl = ".true." ]]; then
  export npe_fv3=$(echo " $npe_fv3 + $npe_ocn + $npe_ice" | bc )
  export npe_fcst=$npe_fv3
  export npe_fcst_gfs=$(echo " $npe_fcst_gfs  + $npe_ocn + $npe_ice" | bc)
fi

# Model configuration
export TYPE="nh"
export MONO="non-mono"

# Use stratosphere h2o physics
export h2o_phys=".true."

# Options of stratosphere O3 physics reaction coefficients
export new_o3forc="YES"

# do_ugwp=T: use unified CGWD and OGWD, and turbulent orographic form drag (TOFD)
# do_ugwp=F: use unified CGWD but old OGWD, TOFD is not uded.
export do_ugwp=".false."
export do_tofd=".true."
export launch_level=$(echo "$LEVS/2.35" |bc)

# Sponge layer settings for L127
if [ $LEVS = "128" ]; then
   export  tau=5.0
   export  rf_cutoff=1.0e3
   export  d2_bg_k1=0.20
   export  d2_bg_k2=0.0
fi

# PBL/turbulance schemes
export hybedmf=".false."
export satmedmf=".true."
export isatmedmf=1
tbf=""
if [ $satmedmf = ".true." ]; then tbf="_satmedmf" ; fi

# Land surface model. (2--NoahMP, landice=F); (1--Noah, landice=T)
export lsm=1
if [ $lsm -eq 2 ]; then
    export lheatstrg=".false."
    export landice=".false."
else
    export lheatstrg=".true."
    export landice=".true."
fi

# Radiation options 
export IAER=5111    ;#spectral band mapping method for aerosol optical properties
export iovr_lw=3    ;#de-correlation length cloud overlap method (Barker, 2008)
export iovr_sw=3    ;#de-correlation length cloud overlap method (Barker, 2008)
export icliq_sw=2   ;#cloud optical coeffs from AER's newer version v3.9-v4.0 for hu and stamnes


# Microphysics configuration
export dnats=0
export cal_pre=".true."
export do_sat_adj=".false."
export random_clds=".true."

if [ $imp_physics -eq 99 ]; then # ZhaoCarr
    export ncld=1
    export FIELD_TABLE="$HOMEgfs/parm/parm_fv3diag/field_table_zhaocarr${tbf}"
    export nwat=2

elif [ $imp_physics -eq 6 ]; then # WSM6
    export ncld=2
    export FIELD_TABLE="$HOMEgfs/parm/parm_fv3diag/field_table_wsm6${tbf}"
    export nwat=6

elif [ $imp_physics -eq 8 ]; then # Thompson
    export ncld=2
    export FIELD_TABLE="$HOMEgfs/parm/parm_fv3diag/field_table_thompson${tbf}"
    export nwat=6

elif [ $imp_physics -eq 11 ]; then # GFDL
    export ncld=5
    export FIELD_TABLE="$HOMEgfs/parm/parm_fv3diag/field_table_gfdl${tbf}"
    export nwat=6
    export dnats=1
    export cal_pre=".false."
    export do_sat_adj=".true."
    export random_clds=".false."
    export lgfdlmprad=".true."
    export effr_in=".true."
    export reiflag=2

    export hord_mt_nh_nonmono=5
    export hord_xx_nh_nonmono=5
    export vtdm4_nh_nonmono=0.02
    export nord=2
    export dddmp=0.1
    export d4_bg=0.12

else
    echo "Unknown microphysics option, ABORT!"

fi

#---------------------------------------------------------------------

# ideflate: netcdf zlib lossless compression (0-9): 0 no compression
# nbits: netcdf lossy compression level (0-32): 0 lossless
export ideflate=1
export nbits=14
export ishuffle=0
# compression for RESTART files written by FMS 
export shuffle=1
export deflate_level=1

# Disable the use of coupler.res; get model start time from model_configure
export USE_COUPLER_RES="NO"

if [[ "$CDUMP" == "gdas" ]] ; then # GDAS cycle specific parameters

    # Variables used in DA cycling
    if [ $QUILTING = ".true." -a $OUTPUT_GRID = "gaussian_grid" ]; then
        export DIAG_TABLE="$HOMEgfs/parm/parm_fv3diag/diag_table_da"
    else
        export DIAG_TABLE="$HOMEgfs/parm/parm_fv3diag/diag_table_da_orig"
    fi

    # Write restart files at next assimilation time
<<<<<<< HEAD
    export restart_interval=6
    
=======
    export restart_interval=${restart_interval:-6}

    # For IAU, write restarts at beginning of window also
    if [ $DOIAU = "YES" ]; then export restart_interval=3; fi

>>>>>>> 61749e70
elif [[ "$CDUMP" == "gfs" ]] ; then # GFS cycle specific parameters

    # Write more variables to output
    if [ $QUILTING = ".true." -a $OUTPUT_GRID = "gaussian_grid" ]; then
        export DIAG_TABLE="$HOMEgfs/parm/parm_fv3diag/diag_table"
    else
        export DIAG_TABLE="$HOMEgfs/parm/parm_fv3diag/diag_table_orig"
    fi
    if [ $cpl = ".true." ] ; then
        export DIAG_TABLE="$HOMEgfs/parm/parm_fv3diag/diag_table_cpl"
    fi

    # Write gfs restart files to rerun fcst from any break point         
     export restart_interval=${restart_interval_gfs:-0}
fi


# Regrid tiles to global Gaussian grid in NEMSIO
export REGRID_NEMSIO_SH="$HOMEgfs/ush/fv3gfs_regrid_nemsio.sh"
if [ $DONST = YES ]; then
    export REGRID_NEMSIO_TBL="$HOMEgfs/parm/parm_fv3diag/variable_table_da.txt"
else
    export REGRID_NEMSIO_TBL="$HOMEgfs/parm/parm_fv3diag/variable_table_da_nonsst.txt"
fi

# Remap tiles to global latlon grid in NetCDF
export REMAPSH="$HOMEgfs/ush/fv3gfs_remap.sh"
export master_grid="0p25deg"                   # 1deg 0p5deg 0p25deg 0p125deg etc

# Global latlon NetCDF to nemsio utility parameters
export NC2NEMSIOSH="$HOMEgfs/ush/fv3gfs_nc2nemsio.sh"

# Remember config.efcs will over-ride these values for ensemble forecasts
# if these variables are re-defined there.
# Otherwise, the ensemble forecast will inherit from config.fcst

echo "END: config.fcst"<|MERGE_RESOLUTION|>--- conflicted
+++ resolved
@@ -169,16 +169,11 @@
     fi
 
     # Write restart files at next assimilation time
-<<<<<<< HEAD
-    export restart_interval=6
-    
-=======
     export restart_interval=${restart_interval:-6}
 
     # For IAU, write restarts at beginning of window also
     if [ $DOIAU = "YES" ]; then export restart_interval=3; fi
 
->>>>>>> 61749e70
 elif [[ "$CDUMP" == "gfs" ]] ; then # GFS cycle specific parameters
 
     # Write more variables to output
