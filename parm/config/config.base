--- conflicted
+++ resolved
@@ -47,16 +47,11 @@
 # GLOBAL static environment parameters
 if [ $machine = "GAEA" ]; then
 
-<<<<<<< HEAD
     export NWPROD="/lustre/f1/unswept/ncep"
     export DMPDIR="/lustre/f1/pdata/ncep/gdump"
     export RTMFIX="/lustre/f1/pdata/ncep_shared/NCEPLIBS/lib/crtm/v2.0.6/src/fix"
 
 elif [ $machine = "THEIA" ]; then
-=======
-# GLOBAL static environment parameters
-if [ $machine = "THEIA" ]; then
->>>>>>> 8525b10d
 
     export NWPROD="/scratch4/NCEPDEV/global/save/glopara/nwpara"
     export DMPDIR="/scratch4/NCEPDEV/global/noscrub/dump"
