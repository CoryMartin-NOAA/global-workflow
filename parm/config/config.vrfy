--- conflicted
+++ resolved
@@ -66,11 +66,7 @@
         export ftyplist="pgbq"                          # verif. files used for computing QPF ETS scores
         export ptyplist="PRATE"                         # precip types in GRIB: PRATE or APCP
         export anltype="gfs"                            # default=gfs, analysis type (gfs or gdas) for verification
-<<<<<<< HEAD
-        export rain_bucket=0                            # continuous accumulation
-=======
         export rain_bucket=6                            # prate in pgb files is 6-hr accumulated
->>>>>>> 64821171
 
         export VSDB_START_DATE="$SDATE"                 # starting date for vsdb maps
         export webhost="emcrzdm.ncep.noaa.gov"          # webhost(rzdm) computer
