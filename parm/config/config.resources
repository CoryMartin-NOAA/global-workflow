--- conflicted
+++ resolved
@@ -25,24 +25,10 @@
     eval "export npe_$step=4"
     eval "export npe_node_$step=4"
     eval "export nth_$step=1"
-<<<<<<< HEAD
-    if [[ "$machine" == "WCOSS_C" ]]; then
-        export memory_prep="1024M"
-    elif [[ "$machine" == "GAEA" ]]; then
-        export memory_prep="1024M"
-    fi
-=======
->>>>>>> 8a230ae2
 
 elif [ $step = "anal" ]; then
 
     export wtime_anal="02:30:00"
-<<<<<<< HEAD
-    export npe_anal=480
-    export npe_node_anal=2
-    export nth_anal=14
-    export nth_cycle=28
-=======
     export npe_anal=160
     export npe_node_anal=2
     export nth_anal=12
@@ -51,7 +37,6 @@
     	export nth_anal=14
         export nth_cycle=28
     fi
->>>>>>> 8a230ae2
     if [[ "$machine" == "WCOSS_C" ]]; then
         export memory_anal="3072M"
     elif [[ "$machine" == "GAEA" ]]; then
@@ -112,31 +97,19 @@
     eval "export wtime_$step='06:00:00'"
     eval "export npe_$step=1"
     eval "export npe_node_$step=1"
-<<<<<<< HEAD
-    if [[ "$machine" == "GAEA" ]]; then
-        export memory_arch="1024M"
-    fi
-=======
     eval "export nth_$step=1"
     eval "export memory_$step=2048M"
->>>>>>> 8a230ae2
 
 elif [ $step = "eobs" -o $step = "eomg" ]; then
 
     export wtime_eobs="00:30:00"
     export wtime_eomg="01:00:00"
-<<<<<<< HEAD
-    export npe_eobs=140
-    export npe_node_eobs=14
-    export nth_eobs=2
-=======
     export npe_eobs=84 
     export nth_eobs=2
     export npe_node_eobs=12
     if [[ "$machine" = "WCOSS_DELL_P3" ]]; then
         export npe_node_eobs=14
     fi
->>>>>>> 8a230ae2
     if [[ "$machine" == "WCOSS_C" ]]; then
         export memory_eobs="3072M"
     elif [[ "$machine" == "GAEA" ]]; then
@@ -146,18 +119,12 @@
 elif [ $step = "eupd" ]; then
 
     export wtime_eupd="00:30:00"
-<<<<<<< HEAD
-    export npe_eupd=360
-    export npe_node_eupd=4  
-    export nth_eupd=7
-=======
     export npe_eupd=240
     export npe_node_eupd=4  
     export nth_eupd=6
     if [[ "$machine" = "WCOSS_DELL_P3" ]]; then
         export nth_eupd=7
     fi
->>>>>>> 8a230ae2
     if [[ "$machine" == "WCOSS_C" ]]; then
         export memory_eupd="3072M"
     elif [[ "$machine" == "GAEA" ]]; then
@@ -169,14 +136,10 @@
     export wtime_ecen="01:00:00"
     export npe_ecen=80
     export npe_node_ecen=4 
-<<<<<<< HEAD
-    export nth_ecen=7
-=======
     export nth_ecen=6
     if [[ "$machine" = "WCOSS_DELL_P3" ]]; then
         export nth_ecen=7
     fi
->>>>>>> 8a230ae2
     export nth_cycle=$nth_ecen
     if [[ "$machine" == "WCOSS_C" ]]; then
         export memory_ecen="3072M"
@@ -201,14 +164,10 @@
     export wtime_epos="02:00:00"
     export npe_epos=80
     export npe_node_epos=4
-<<<<<<< HEAD
-    export nth_epos=7
-=======
     export nth_epos=6
     if [[ "$machine" = "WCOSS_DELL_P3" ]]; then
         export nth_epos=7
     fi
->>>>>>> 8a230ae2
     if [[ "$machine" == "WCOSS_C" ]]; then
         export memory_epos="254M"
     elif [[ "$machine" == "GAEA" ]]; then
@@ -246,15 +205,6 @@
     fi
     if [[ "$machine" == "WCOSS_C" ]]; then
         export memory_awips="2048M"
-<<<<<<< HEAD
-    elif [[ "$machine" == "WCOSS_DELL_P3" ]]; then
-        export npe_awips=2
-        export npe_node_awips=2
-        export nth_awips=1
-    elif [[ "$machine" == "GAEA" ]]; then
-        export memory_awips="254"
-=======
->>>>>>> 8a230ae2
     fi
 
 elif [ $step = "gempak" ]; then
