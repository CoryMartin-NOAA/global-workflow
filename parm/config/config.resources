#!/bin/ksh -x

########## config.resources ##########
# Set resource information for job tasks
# e.g. walltime, node, cores per node, memory etc.

if [ $# -ne 1 ]; then

    echo "Must specify an input task argument to set resource variables!"
    echo "argument can be any one of the following:"
<<<<<<< HEAD
    echo "anal fcst post vrfy metp arch"
    echo "eobs eomg eupd ecen efcs epos earc"
    echo "waveinit waveprep wavepostsbs wavegempaksbs waveawipssbs"
    echo "wavepost waveawips wavestat"
=======
    echo "anal gldas fcst post vrfy metp arch"
    echo "eobs eomg eupd ecen esfc efcs epos earc"
>>>>>>> 7440aad1
    echo "postsnd awips gempak"
    exit 1

fi

step=$1

echo "BEGIN: config.resources"

if [[ "$machine" = "WCOSS_DELL_P3" ]]; then
   export npe_node_max=28
elif [[ "$machine" = "WCOSS_C" ]]; then
   export npe_node_max=24
elif [[ "$machine" = "THEIA" ]]; then
   export npe_node_max=24
elif [[ "$machine" = "JET" ]]; then
   export npe_node_max=24
elif [[ "$machine" = "HERA" ]]; then
   export npe_node_max=40
fi

if [ $step = "prep" -o $step = "prepbufr" ]; then

    eval "export wtime_$step='00:45:00'"
    eval "export npe_$step=4"
    eval "export npe_node_$step=4"
    eval "export nth_$step=1"

elif [ $step = "waveinit" ]; then

    export wtime_waveinit="00:10:00"
    export npe_waveinit=10
    export nth_waveinit=1
    export npe_node_waveinit=$(echo "$npe_node_max / $nth_waveinit" | bc)
    export NTASKS=${npe_waveinit}

elif [ $step = "waveprep" ]; then

    export wtime_waveprep="00:30:00"
    export npe_waveprep=65
    export nth_waveprep=1
    export npe_node_waveprep=$(echo "$npe_node_max / $nth_waveprep" | bc)
    export NTASKS=${npe_waveprep}

elif [ $step = "wavepostsbs" ]; then

    export wtime_wavepostsbs="06:00:00"
    export npe_wavepostsbs=280
    export nth_wavepostsbs=1
    export npe_node_wavepostsbs=$(echo "$npe_node_max / $nth_wavepostsbs" | bc)
    export NTASKS=${npe_wavepostsbs}

elif [ $step = "wavegempaksbs" ]; then

    export wtime_wavegempaksbs="06:00:00"
    export npe_wavegempaksbs=$npe_node_max
    export nth_wavegempaksbs=1
    export npe_node_wavegempaksbs=$(echo "$npe_node_max / $nth_wavegempaksbs" | bc)
    export NTASKS=${npe_wavegempaksbs}

elif [ $step = "waveawipssbs" ]; then

    export wtime_waveawipssbs="06:00:00"
    export npe_waveawipssbs=$npe_node_max
    export nth_waveawipssbs=1
    export npe_node_waveawipssbs=$(echo "$npe_node_max / $nth_waveawipssbs" | bc)
    export NTASKS=${npe_waveawipssbs}

elif [ $step = "wavepost" ]; then

    export wtime_wavepost="01:00:00"
    export npe_wavepost=560
    export nth_wavepost=1
    export npe_node_wavepost=$(echo "$npe_node_max / $nth_wavepost" | bc)
    export NTASKS=${npe_wavepost}

elif [ $step = "waveawips" ]; then

    export wtime_waveawips="06:00:00"
    export npe_waveawips=$npe_node_max
    export nth_waveawips=1
    export npe_node_waveawips=$(echo "$npe_node_max / $nth_waveawips" | bc)
    export NTASKS=${npe_waveawips}

elif [ $step = "wavestat" ]; then

    export wtime_wavestat="01:00:00"
    export npe_wavestat=$npe_node_max
    export nth_wavestat=1
    export npe_node_wavestat=$(echo "$npe_node_max / $nth_wavestat" | bc)
    export NTASKS=${npe_wavestats}

elif [ $step = "anal" ]; then

    export wtime_anal="02:30:00"
    export nth_cycle=$npe_node_max
    export npe_anal=160
    export npe_node_anal=2
    export nth_anal=12
    if [[ "$machine" = "WCOSS_DELL_P3" ]]; then
      export nth_anal=14
    fi
    if [[ "$machine" != "WCOSS_C" ]]; then
     if [ $CASE = "C384" -o $CASE = "C192" -o $CASE = "C96" -o $CASE = "C48" ]; then
      export npe_anal=84
      export nth_anal=4
      export npe_node_anal=$(echo "$npe_node_max / $nth_anal" | bc)
      if [[ "$machine" = "WCOSS_DELL_P3" ]]; then
        export npe_node_anal=7
      fi
     fi
    fi
    if [[ "$machine" == "WCOSS_C" ]]; then
        export memory_anal="3072M"
    fi

elif [ $step = "gldas" ]; then

    export wtime_gldas="02:00:00"
    export npe_gldas=96  
    export nth_gldas=1 
    export npe_node_gldas=24
    export npe_gaussian=6  
    export nth_gaussian=1 
    export npe_node_gaussian=6  
    if [[ "$machine" = "WCOSS_DELL_P3" ]]; then
        export npe_gldas=112 
        export npe_node_gldas=28
    fi
    if [[ "$machine" == "WCOSS_C" ]]; then
        export memory_gldas="3072M"
    fi

elif [ $step = "fcst" ]; then

    export wtime_fcst="01:00:00"
    export wtime_fcst_gfs="06:00:00"
    export npe_fcst=$(echo "$layout_x * $layout_y * 6" | bc)
    export npe_fcst_gfs=$(echo "$layout_x_gfs * $layout_y_gfs * 6" | bc)
    export npe_cpl=$((npe_fcst + npe_wav))
    export npe_cpl_gfs=$((npe_fcst_gfs + npe_wav))
    export nth_fcst=${nth_fv3:-2}
    #export npe_node_fcst=${npe_node_fcst:-12}
    export npe_node_fcst=$(echo "$npe_node_max / $nth_fcst" | bc)
    if [[ "$machine" == "WCOSS_C" ]]; then
        export memory_fcst="1024M"
    fi

elif [ $step = "post" ]; then

    export wtime_post="00:30:00"
    export wtime_post_gfs="01:30:00"
    export npe_post=144
    export nth_post=1
    export npe_node_dwn=$npe_node_max
    if [ $CASE = "C384" -o $CASE = "C192" -o $CASE = "C96" -o $CASE = "C48" ]; then
      export wtime_post="00:10:00"
      export wtime_post_gfs="00:30:00"
      export npe_post=$(echo "$npe_node_max * 2" | bc)
    fi
    export npe_node_post=$(echo "$npe_node_max / $nth_post" | bc)
    if [[ "$machine" == "WCOSS_C" ]]; then
        export memory_post="3072M"
    fi

elif [ $step = "vrfy" ]; then

    export wtime_vrfy="03:00:00"
    if [[ "$machine" == "HERA" ]]; then
      export wtime_vrfy_gfs="08:00:00"
    else
      export wtime_vrfy_gfs="06:00:00"
    fi
    export npe_vrfy=1
    export nth_vrfy=1
    export npe_node_vrfy=1
    export npe_vrfy_gfs=1
    export npe_node_vrfy_gfs=1
    if [[ "$machine" == "WCOSS_C" ]]; then
	    export memory_vrfy="3072M"
    elif [[ "$machine" == "THEIA" ]]; then
	    export memory_vrfy="16384M"
    fi

elif [ $step = "metp" ]; then
    
    export nth_metp=1
    export wtime_metp="03:00:00"
    export npe_metp=4
    export npe_node_metp=4
    export wtime_metp_gfs="06:00:00"
    export npe_metp_gfs=4
    export npe_node_metp_gfs=4
    if [[ "$machine" == "WCOSS_C" ]]; then
            export memory_metp="3072M"
    elif [[ "$machine" == "THEIA" ]]; then
            export memory_metp="16384M"
    fi

elif [ $step = "arch" -o $step = "earc" -o $step = "getic" ]; then

    eval "export wtime_$step='06:00:00'"
    eval "export npe_$step=1"
    eval "export npe_node_$step=1"
    eval "export nth_$step=1"
    eval "export memory_$step=2048M"

elif [ $step = "eobs" -o $step = "eomg" ]; then

    export wtime_eobs="00:30:00"
    export wtime_eomg="01:00:00"
    if [ $CASE = "C768" ]; then
      export npe_eobs=84
    elif [ $CASE = "C384" ]; then
      export npe_eobs=42
    elif [ $CASE = "C192" ]; then
      export npe_eobs=28
    elif [ $CASE = "C96" -o $CASE = "C48" ]; then
      export npe_eobs=14
    fi
    export nth_eobs=2
    export npe_node_eobs=$(echo "$npe_node_max / $nth_eobs" | bc)
    if [[ "$machine" == "WCOSS_C" ]]; then
        export memory_eobs="3072M"
    fi

elif [ $step = "eupd" ]; then

    export wtime_eupd="00:30:00"
    if [ $CASE = "C768" ]; then
      export npe_eupd=240
      export nth_eupd=6
      if [[ "$machine" = "WCOSS_DELL_P3" ]]; then
        export nth_eupd=7
      fi
    elif [ $CASE = "C384" ]; then
      export npe_eupd=84
      export nth_eupd=2
    elif [ $CASE = "C192" -o $CASE = "C96" -o $CASE = "C48" ]; then
      export npe_eupd=42
      export nth_eupd=2
    fi
    export npe_node_eupd=$(echo "$npe_node_max / $nth_eupd" | bc)
    if [[ "$machine" == "WCOSS_C" ]]; then
        export memory_eupd="3072M"
    fi

elif [ $step = "ecen" ]; then

    export wtime_ecen="00:30:00"
    export npe_ecen=80
    export nth_ecen=6
    export npe_node_ecen=4
    if [ $CASE = "C384" -o $CASE = "C192" -o $CASE = "C96" -o $CASE = "C48" ]; then
      export npe_ecen=84
      export nth_ecen=2
      export npe_node_ecen=$(echo "$npe_node_max / $nth_ecen" | bc)
    fi
    if [[ "$machine" = "WCOSS_DELL_P3" ]]; then
      export nth_ecen=7
    fi
    export nth_cycle=$nth_ecen
    if [[ "$machine" == "WCOSS_C" ]]; then
        export memory_ecen="3072M"
    fi

elif [ $step = "esfc" ]; then

    export wtime_esfc="03:00:00"
    export npe_esfc=80
    export npe_node_esfc=24
    export nth_esfc=1
    if [[ "$machine" = "WCOSS_DELL_P3" ]]; then
        export npe_node_esfc=28
        export nth_esfc=1
    fi
    export nth_cycle=$nth_esfc
    if [[ "$machine" == "WCOSS_C" ]]; then
        export memory_esfc="3072M"
    fi

elif [ $step = "efcs" ]; then

    export wtime_efcs="03:00:00"
    export npe_efcs=$(echo "$layout_x * $layout_y * 6" | bc)
    export nth_efcs=${nth_fv3:-2}
    #export npe_node_efcs=${npe_node_fcst:-12}
    export npe_node_efcs=$(echo "$npe_node_max / $nth_efcs" | bc)
    if [[ "$machine" == "WCOSS_C" ]]; then
        export memory_efcs="254M"
    fi

elif [ $step = "epos" ]; then

    export wtime_epos="02:00:00"
    export npe_epos=80
    export npe_node_epos=4
    export nth_epos=6
    if [[ "$machine" = "WCOSS_DELL_P3" ]]; then
      export nth_epos=7
    fi
    if [[ "$machine" == "WCOSS_C" ]]; then
        export memory_epos="254M"
    fi

elif [ $step = "postsnd" ]; then

    export wtime_postsnd="02:00:00"
    export npe_postsnd=12
    export nth_postsnd=1
    export npe_node_postsnd=3
    export npe_postsndcfp=10
    export npe_node_postsndcfp=3
    if [[ "$machine" == "WCOSS_DELL_P3" ]]; then
        export npe_node_postsnd=4
        export npe_postsndcfp=9
    fi
    if [[ "$machine" == "WCOSS_C" ]]; then
        export memory_postsnd="254M"
    fi

elif [ $step = "awips" ]; then

    export wtime_awips="03:30:00"
    export npe_awips=4
    export npe_node_awips=4
    export nth_awips=2
    if [[ "$machine" == "WCOSS_DELL_P3" ]]; then
        export npe_awips=2
        export npe_node_awips=2
        export nth_awips=1
    fi
    if [[ "$machine" == "WCOSS_C" ]]; then
        export memory_awips="2048M"
    fi

elif [ $step = "gempak" ]; then

    export wtime_gempak="02:00:00"
    export npe_gempak=17
    export npe_node_gempak=4
    export nth_gempak=3
    if [[ "$machine" == "WCOSS_C" ]]; then
        export memory_gempak="254M"
    fi

else

    echo "Invalid step = $step, ABORT!"
    exit 2

fi

echo "END: config.resources"<|MERGE_RESOLUTION|>--- conflicted
+++ resolved
@@ -8,15 +8,10 @@
 
     echo "Must specify an input task argument to set resource variables!"
     echo "argument can be any one of the following:"
-<<<<<<< HEAD
-    echo "anal fcst post vrfy metp arch"
-    echo "eobs eomg eupd ecen efcs epos earc"
+    echo "anal gldas fcst post vrfy metp arch"
+    echo "eobs eomg eupd ecen esfc efcs epos earc"
     echo "waveinit waveprep wavepostsbs wavegempaksbs waveawipssbs"
     echo "wavepost waveawips wavestat"
-=======
-    echo "anal gldas fcst post vrfy metp arch"
-    echo "eobs eomg eupd ecen esfc efcs epos earc"
->>>>>>> 7440aad1
     echo "postsnd awips gempak"
     exit 1
 
