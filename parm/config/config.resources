--- conflicted
+++ resolved
@@ -68,13 +68,8 @@
 
 elif [ $step = "wavepostbndpnt" ]; then
 
-<<<<<<< HEAD
     export wtime_wavepostbndpnt="02:00:00"
     export npe_wavepostbndpnt=192
-=======
-    export wtime_wavepostbndpnt="03:00:00"
-    export npe_wavepostbndpnt=56
->>>>>>> ef6d2c5c
     export nth_wavepostbndpnt=1
     export npe_node_wavepostbndpnt=$(echo "$npe_node_max / $nth_wavepostbndpnt" | bc)
     export NTASKS=${npe_wavepostbndpnt}
