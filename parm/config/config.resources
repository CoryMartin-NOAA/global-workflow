#!/bin/ksh -x

########## config.resources ##########
# Set resource information for job tasks
# e.g. walltime, node, cores per node, memory etc.

if [ $# -ne 1 ]; then

    echo "Must specify an input task argument to set resource variables!"
    echo "argument can be any one of the following:"
    echo "anal analcalc analdiag gldas fcst post vrfy metp arch"
    echo "eobs ediag eomg eupd ecen esfc efcs epos earc"
    echo "waveinit waveprep wavepostsbs wavegempaksbs waveawipssbs"
    echo "wavepost waveawips wavestat"
    echo "postsnd awips gempak"
    exit 1

fi

step=$1

echo "BEGIN: config.resources"

if [[ "$machine" = "WCOSS_DELL_P3" ]]; then
   export npe_node_max=28
   if [ "$QUEUE" = "dev2" -o "$QUEUE" = "devonprod2" -o "$QUEUE" = "devmax2" ]; then # WCOSS Dell 3.5
     export npe_node_max=40
   fi
elif [[ "$machine" = "WCOSS_C" ]]; then
   export npe_node_max=24
elif [[ "$machine" = "JET" ]]; then
   export npe_node_max=24
elif [[ "$machine" = "HERA" ]]; then
   export npe_node_max=40
elif [[ "$machine" = "ORION" ]]; then
   export npe_node_max=40
fi

if [ $step = "prep" -o $step = "prepbufr" ]; then

    eval "export wtime_$step='00:45:00'"
    eval "export npe_$step=4"
    eval "export npe_node_$step=4"
    eval "export nth_$step=1"

elif [ $step = "waveinit" ]; then

    export wtime_waveinit="00:10:00"
    export npe_waveinit=10
    export nth_waveinit=1
    export npe_node_waveinit=$(echo "$npe_node_max / $nth_waveinit" | bc)
    export NTASKS=${npe_waveinit}

elif [ $step = "waveprep" ]; then

    export wtime_waveprep="00:30:00"
    export npe_waveprep=115
    export nth_waveprep=1
    export npe_node_waveprep=$(echo "$npe_node_max / $nth_waveprep" | bc)
    export NTASKS=${npe_waveprep}

elif [ $step = "wavepostsbs" ]; then

    export wtime_wavepostsbs="06:00:00"
    export npe_wavepostsbs=280
    export nth_wavepostsbs=1
    export npe_node_wavepostsbs=$(echo "$npe_node_max / $nth_wavepostsbs" | bc)
    export NTASKS=${npe_wavepostsbs}

elif [ $step = "wavegempaksbs" ]; then

    export wtime_wavegempaksbs="06:00:00"
    export npe_wavegempaksbs=$npe_node_max
    export nth_wavegempaksbs=1
    export npe_node_wavegempaksbs=$(echo "$npe_node_max / $nth_wavegempaksbs" | bc)
    export NTASKS=${npe_wavegempaksbs}

elif [ $step = "waveawipssbs" ]; then

    export wtime_waveawipssbs="08:00:00"
    export npe_waveawipssbs=$npe_node_max
    export nth_waveawipssbs=1
    export npe_node_waveawipssbs=$(echo "$npe_node_max / $nth_waveawipssbs" | bc)
    export NTASKS=${npe_waveawipssbs}

elif [ $step = "wavepost" ]; then

    export wtime_wavepost="01:00:00"
    export npe_wavepost=560
    export nth_wavepost=1
    export npe_node_wavepost=$(echo "$npe_node_max / $nth_wavepost" | bc)
    export NTASKS=${npe_wavepost}

elif [ $step = "waveawips" ]; then

    export wtime_waveawips="06:00:00"
    export npe_waveawips=$npe_node_max
    export nth_waveawips=1
    export npe_node_waveawips=$(echo "$npe_node_max / $nth_waveawips" | bc)
    export NTASKS=${npe_waveawips}

elif [ $step = "wavestat" ]; then

    export wtime_wavestat="01:00:00"
    export npe_wavestat=$npe_node_max
    export nth_wavestat=1
    export npe_node_wavestat=$(echo "$npe_node_max / $nth_wavestat" | bc)
    export NTASKS=${npe_wavestats}

elif [ $step = "anal" ]; then

    export wtime_anal="02:00:00"
    export npe_anal=800
    export nth_anal=4  
    if [ $CASE = "C384" ]; then
      export npe_anal=160
      export nth_anal=10
    fi
    if [ $CASE = "C192" -o $CASE = "C96" -o $CASE = "C48" ]; then export npe_anal=84; fi
    if [[ "$machine" = "WCOSS_DELL_P3" ]]; then export nth_anal=7; fi
    export npe_node_anal=$(echo "$npe_node_max / $nth_anal" | bc)
    export nth_cycle=$npe_node_max
    if [[ "$machine" == "WCOSS_C" ]]; then export memory_anal="3072M"; fi

elif [ $step = "analcalc" ]; then

    export wtime_analcalc="02:00:00"
    export npe_analcalc=127
    export nth_analcalc=1
    export npe_node_analcalc=$npe_node_max
    if [[ "$machine" = "WCOSS_DELL_P3" ]]; then export npe_analcalc=127 ; fi
    if [[ "$machine" == "WCOSS_C" ]]; then export memory_analcalc="3072M"; fi

elif [ $step = "analdiag" ]; then

    export wtime_analdiag="02:00:00"
<<<<<<< HEAD
    export npe_analdiag=120
=======
    export npe_analdiag=112
>>>>>>> 5e4a1335
    export nth_analdiag=1
    export npe_node_analdiag=$npe_node_max
    if [[ "$machine" == "WCOSS_C" ]]; then export memory_analdiag="3072M"; fi

elif [ $step = "gldas" ]; then

    export wtime_gldas="02:00:00"
    export npe_gldas=96  
    export nth_gldas=1 
    export npe_node_gldas=$npe_node_max
    export npe_gaussian=96  
    export nth_gaussian=1 
    export npe_node_gaussian=24           
    if [[ "$machine" = "WCOSS_DELL_P3" ]]; then export npe_gldas=112 ; fi
    if [[ "$machine" == "WCOSS_C" ]]; then export memory_gldas="3072M"; fi

elif [ $step = "fcst" ]; then

    export wtime_fcst="01:00:00"
    export wtime_fcst_gfs="08:00:00"
    export npe_fcst=$(echo "$layout_x * $layout_y * 6" | bc)
    export npe_fcst_gfs=$(echo "$layout_x_gfs * $layout_y_gfs * 6" | bc)
    export nth_fcst=${nth_fv3:-2}
    export npe_node_fcst=$(echo "$npe_node_max / $nth_fcst" | bc)
    if [[ "$machine" == "WCOSS_C" ]]; then export memory_fcst="1024M"; fi

elif [ $step = "post" ]; then

    export wtime_post="02:00:00"
    export wtime_post_gfs="06:00:00"
    export npe_post=48 
    export nth_post=1
    export npe_node_post=12
    export npe_node_dwn=$npe_node_max
    if [[ "$machine" = "WCOSS_DELL_P3" ]]; then export npe_node_post=14 ; fi
    if [[ "$machine" == "WCOSS_C" ]]; then export memory_post="3072M"; fi

elif [ $step = "vrfy" ]; then

    export wtime_vrfy="03:00:00"
    export wtime_vrfy_gfs="06:00:00"
    export npe_vrfy=3
    export nth_vrfy=1
    export npe_node_vrfy=1
    export npe_vrfy_gfs=1
    export npe_node_vrfy_gfs=1
    if [[ "$machine" == "WCOSS_C" ]]; then
	    export memory_vrfy="3072M"
    elif [[ "$machine" == "HERA" ]]; then
	    export memory_vrfy="16384M"
    fi

elif [ $step = "metp" ]; then
    
    export nth_metp=1
    export wtime_metp="03:00:00"
    export npe_metp=4
    export npe_node_metp=4
    export wtime_metp_gfs="06:00:00"
    export npe_metp_gfs=4
    export npe_node_metp_gfs=4
    if [[ "$machine" == "WCOSS_C" ]]; then
            export memory_metp="3072M"
    elif [[ "$machine" == "THEIA" ]]; then
            export memory_metp="16384M"
    fi

elif [ $step = "arch" -o $step = "earc" -o $step = "getic" ]; then

    eval "export wtime_$step='06:00:00'"
    eval "export npe_$step=1"
    eval "export npe_node_$step=1"
    eval "export nth_$step=1"
    eval "export memory_$step=2048M"

elif [ $step = "eobs" -o $step = "eomg" ]; then


    export wtime_eobs="00:30:00"
    export wtime_eomg="01:00:00"
    if [ $CASE = "C768" ]; then
      export npe_eobs=100
    elif [ $CASE = "C384" ]; then
      export npe_eobs=42
    elif [ $CASE = "C192" ]; then
      export npe_eobs=28
    elif [ $CASE = "C96" -o $CASE = "C48" ]; then
      export npe_eobs=14
    fi
    export nth_eobs=2
    if [[ "$machine" = "WCOSS_DELL_P3" ]]; then export nth_eobs=7; fi
    export npe_node_eobs=$(echo "$npe_node_max / $nth_eobs" | bc)
    if [[ "$machine" == "WCOSS_C" ]]; then export memory_eobs="3072M"; fi

elif [ $step = "ediag" ]; then

    export wtime_ediag="02:00:00"
    export npe_ediag=56
    export nth_ediag=1
    export npe_node_ediag=$npe_node_max
    if [[ "$machine" == "WCOSS_C" ]]; then export memory_ediag="3072M"; fi

elif [ $step = "eupd" ]; then

    export wtime_eupd="01:30:00"
    if [ $CASE = "C768" ]; then
      export npe_eupd=540
      export nth_eupd=6
      if [[ "$machine" = "WCOSS_DELL_P3" ]]; then
        export nth_eupd=9
      fi
    elif [ $CASE = "C384" ]; then
      export npe_eupd=270
      export nth_eupd=2
      if [[ "$machine" = "WCOSS_DELL_P3" ]]; then
        export nth_eupd=9
      fi
      if [[ "$machine" = "HERA" ]]; then
        export npe_eupd=84
        export nth_eupd=10
      fi
    elif [ $CASE = "C192" -o $CASE = "C96" -o $CASE = "C48" ]; then
      export npe_eupd=42
      export nth_eupd=2
    fi
    export npe_node_eupd=$(echo "$npe_node_max / $nth_eupd" | bc)
    if [[ "$machine" == "WCOSS_C" ]]; then
        export memory_eupd="3072M"
    fi

elif [ $step = "ecen" ]; then

    export wtime_ecen="00:30:00"
    export npe_ecen=80
    export nth_ecen=6
    if [[ "$machine" = "WCOSS_DELL_P3" ]]; then export nth_ecen=7; fi
    if [ $CASE = "C384" -o $CASE = "C192" -o $CASE = "C96" -o $CASE = "C48" ]; then export nth_ecen=2; fi
    export npe_node_ecen=$(echo "$npe_node_max / $nth_ecen" | bc)
    export nth_cycle=$nth_ecen
    if [[ "$machine" == "WCOSS_C" ]]; then export memory_ecen="3072M"; fi

elif [ $step = "esfc" ]; then

    export wtime_esfc="03:00:00"
    export npe_esfc=80
    export npe_node_esfc=$npe_node_max
    export nth_esfc=1
    export nth_cycle=$nth_esfc
    if [[ "$machine" == "WCOSS_C" ]]; then export memory_esfc="3072M"; fi

elif [ $step = "efcs" ]; then

    export wtime_efcs="03:00:00"
    export npe_efcs=$(echo "$layout_x * $layout_y * 6" | bc)
    export nth_efcs=${nth_fv3:-2}
    export npe_node_efcs=$(echo "$npe_node_max / $nth_efcs" | bc)
    if [[ "$machine" == "WCOSS_C" ]]; then export memory_efcs="254M"; fi

elif [ $step = "epos" ]; then

    export wtime_epos="03:00:00"
    export npe_epos=80
    export nth_epos=6
    if [[ "$machine" = "WCOSS_DELL_P3" ]]; then export nth_epos=7; fi
    export npe_node_epos=$(echo "$npe_node_max / $nth_epos" | bc)
    if [[ "$machine" == "WCOSS_C" ]]; then export memory_epos="254M"; fi

elif [ $step = "postsnd" ]; then

    export wtime_postsnd="02:00:00"
    export npe_postsnd=40
    export nth_postsnd=1
    export npe_node_postsnd=4
    export npe_postsndcfp=9
    export npe_node_postsndcfp=3
    if [ $OUTPUT_FILE == "nemsio" ]; then
        export npe_postsnd=13
        export npe_node_postsnd=4
    fi
    if [[ "$machine" = "HERA" ]]; then export npe_node_postsnd=2; fi
    if [[ "$machine" == "WCOSS_C" ]]; then export memory_postsnd="254M"; fi

elif [ $step = "awips" ]; then

    export wtime_awips="03:30:00"
    export npe_awips=4
    export npe_node_awips=4
    export nth_awips=2
    if [[ "$machine" == "WCOSS_DELL_P3" ]]; then
        export npe_awips=2
        export npe_node_awips=2
        export nth_awips=1
    fi
    if [[ "$machine" == "WCOSS_C" ]]; then export memory_awips="2048M"; fi

elif [ $step = "gempak" ]; then

    export wtime_gempak="02:00:00"
    export npe_gempak=17
    export npe_node_gempak=4
    export nth_gempak=3
    if [[ "$machine" == "WCOSS_C" ]]; then export memory_gempak="254M"; fi

else

    echo "Invalid step = $step, ABORT!"
    exit 2

fi

echo "END: config.resources"<|MERGE_RESOLUTION|>--- conflicted
+++ resolved
@@ -134,11 +134,7 @@
 elif [ $step = "analdiag" ]; then
 
     export wtime_analdiag="02:00:00"
-<<<<<<< HEAD
-    export npe_analdiag=120
-=======
     export npe_analdiag=112
->>>>>>> 5e4a1335
     export nth_analdiag=1
     export npe_node_analdiag=$npe_node_max
     if [[ "$machine" == "WCOSS_C" ]]; then export memory_analdiag="3072M"; fi
