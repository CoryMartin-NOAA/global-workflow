--- conflicted
+++ resolved
@@ -11,13 +11,8 @@
     echo "stage_ic aerosol_init"
     echo "prep prepsnowobs prepatmiodaobs"
     echo "atmanlinit atmanlvar atmanlfv3inc atmanlfinal"
-<<<<<<< HEAD
-    echo "atmensanlinit atmensanlrun atmensanlfinal"
+    echo "atmensanlinit atmensanlletkf atmensanlfv3inc atmensanlfinal"
     echo "snowanl esnowanl"
-=======
-    echo "atmensanlinit atmensanlletkf atmensanlfv3inc atmensanlfinal"
-    echo "snowanl"
->>>>>>> 4422550c
     echo "aeroanlinit aeroanlrun aeroanlfinal"
     echo "anal sfcanl analcalc analdiag fcst echgres"
     echo "upp atmos_products"
@@ -580,7 +575,7 @@
           export npe_anal_gfs=270
           export nth_anal=8
           export nth_anal_gfs=8
-        fi	  
+        fi
         if [[ ${machine} = "S4" ]]; then
           #On the S4-s4 partition, this is accomplished by increasing the task
           #count to a multiple of 32
