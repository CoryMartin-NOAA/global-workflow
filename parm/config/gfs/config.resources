#! /usr/bin/env bash

########## config.resources ##########
# Set resource information for job tasks
# e.g. walltime, node, cores per node, memory etc.

if (( $# != 1 )); then

    echo "Must specify an input task argument to set resource variables!"
    echo "argument can be any one of the following:"
    echo "stage_ic aerosol_init"
    echo "prep prepsnowobs prepatmiodaobs"
    echo "atmanlinit atmanlvar atmanlfv3inc atmanlfinal"
    echo "atmensanlinit atmensanlletkf atmensanlfv3inc atmensanlfinal"
<<<<<<< HEAD
    echo "snowanl esnowanl"
    echo "aeroanlinit aeroanlrun aeroanlfinal"
=======
    echo "snowanl"
    echo "prepobsaero aeroanlinit aeroanlrun aeroanlfinal"
>>>>>>> 6c93b455
    echo "anal sfcanl analcalc analdiag fcst echgres"
    echo "upp atmos_products"
    echo "tracker genesis genesis_fsu"
    echo "verfozn verfrad vminmon fit2obs metp arch cleanup"
    echo "eobs ediag eomg eupd ecen esfc efcs epos earc"
    echo "init_chem mom6ic oceanice_products"
    echo "waveinit waveprep wavepostsbs wavepostbndpnt wavepostbndpntbll wavepostpnt"
    echo "wavegempak waveawipsbulls waveawipsgridded"
    echo "postsnd awips gempak npoess"
    echo "ocnanalprep prepoceanobs ocnanalbmat ocnanalrun ocnanalecen ocnanalletkf ocnanalchkpt ocnanalpost ocnanalvrfy"
    exit 1

fi

step=$1

echo "BEGIN: config.resources"

case ${machine} in
  "WCOSS2")   npe_node_max=128;;
  "HERA")     npe_node_max=40;;
  "GAEA")     npe_node_max=128;;
  "ORION")    npe_node_max=40;;
  "HERCULES") npe_node_max=80;;
  "JET")
    case ${PARTITION_BATCH} in
      "xjet")          npe_node_max=24;;
      "vjet" | "sjet") npe_node_max=16;;
      "kjet")          npe_node_max=40;;
      *)
        echo "FATAL ERROR: Unknown partition ${PARTITION_BATCH} specified for ${machine}"
        exit 3
    esac
    ;;
  "S4")
    case ${PARTITION_BATCH} in
      "s4")  npe_node_max=32;;
      "ivy") npe_node_max=20;;
      *)
        echo "FATAL ERROR: Unknown partition ${PARTITION_BATCH} specified for ${machine}"
        exit 3
    esac
    ;;
  "AWSPW")
    export PARTITION_BATCH="compute"
    npe_node_max=40
    ;;
  "CONTAINER")
    npe_node_max=1
    ;;
  *)
    echo "FATAL ERROR: Unknown machine encountered by ${BASH_SOURCE[0]}"
    exit 2
    ;;
esac
export npe_node_max

case ${step} in
  "prep")
    export wtime_prep='00:30:00'
    export npe_prep=4
    export npe_node_prep=2
    export nth_prep=1
    if [[ "${machine}" == "WCOSS2" ]]; then
      export is_exclusive=True
    else
      export memory_prep="40GB"
    fi
    ;;

  "prepsnowobs")
    export wtime_prepsnowobs="00:05:00"
    export npe_prepsnowobs=1
    export nth_prepsnowobs=1
    export npe_node_prepsnowobs=1
    ;;

  "prepatmiodaobs")
    export wtime_prepatmiodaobs="00:30:00"
    export npe_prepatmiodaobs=1
    export nth_prepatmiodaobs=1
    export npe_node_prepatmiodaobs=$(( npe_node_max / nth_prepatmiodaobs ))
    ;;

  "aerosol_init")
    export wtime_aerosol_init="00:05:00"
    export npe_aerosol_init=1
    export nth_aerosol_init=1
    export npe_node_aerosol_init=$(( npe_node_max / nth_aerosol_init ))
    export NTASKS=${npe_aerosol_init}
    export memory_aerosol_init="6GB"
    ;;

  "waveinit")
    export wtime_waveinit="00:10:00"
    export npe_waveinit=12
    export nth_waveinit=1
    export npe_node_waveinit=$(( npe_node_max / nth_waveinit ))
    export NTASKS=${npe_waveinit}
    export memory_waveinit="2GB"
    ;;

  "waveprep")
    export wtime_waveprep="00:10:00"
    export npe_waveprep=5
    export npe_waveprep_gfs=65
    export nth_waveprep=1
    export nth_waveprep_gfs=1
    export npe_node_waveprep=$(( npe_node_max / nth_waveprep ))
    export npe_node_waveprep_gfs=$(( npe_node_max / nth_waveprep_gfs ))
    export NTASKS=${npe_waveprep}
    export NTASKS_gfs=${npe_waveprep_gfs}
    export memory_waveprep="100GB"
    export memory_waveprep_gfs="150GB"
    ;;

  "wavepostsbs")
    export wtime_wavepostsbs="00:20:00"
    export wtime_wavepostsbs_gfs="03:00:00"
    export npe_wavepostsbs=8
    export nth_wavepostsbs=1
    export npe_node_wavepostsbs=$(( npe_node_max / nth_wavepostsbs ))
    export NTASKS=${npe_wavepostsbs}
    export memory_wavepostsbs="10GB"
    export memory_wavepostsbs_gfs="10GB"
    ;;

  # The wavepost*pnt* jobs are I/O heavy and do not scale well to large nodes.
  # Limit the number of tasks/node to 40.
  "wavepostbndpnt")
    export wtime_wavepostbndpnt="01:00:00"
    export npe_wavepostbndpnt=240
    export nth_wavepostbndpnt=1
    export npe_node_wavepostbndpnt=$(( npe_node_max / nth_wavepostbndpnt ))
    export is_exclusive=True
    if [[ ${npe_node_wavepostbndpnt} -gt 40 ]]; then
        export npe_node_wavepostbndpnt=40
        export is_exclusive=False
    fi
    export NTASKS=${npe_wavepostbndpnt}
    ;;

  "wavepostbndpntbll")
    export wtime_wavepostbndpntbll="01:00:00"
    export npe_wavepostbndpntbll=448
    export nth_wavepostbndpntbll=1
    export npe_node_wavepostbndpntbll=$(( npe_node_max / nth_wavepostbndpntbll ))
    export is_exclusive=True
    if [[ ${npe_node_wavepostbndpntbll} -gt 40 ]]; then
        export npe_node_wavepostbndpntbll=40
        export is_exclusive=False
    fi
    export NTASKS=${npe_wavepostbndpntbll}
    ;;

  "wavepostpnt")
    export wtime_wavepostpnt="04:00:00"
    export npe_wavepostpnt=200
    export nth_wavepostpnt=1
    export npe_node_wavepostpnt=$(( npe_node_max / nth_wavepostpnt ))
    export is_exclusive=True
    if [[ ${npe_node_wavepostpnt} -gt 40 ]]; then
        export npe_node_wavepostpnt=40
        export is_exclusive=False
    fi
    export NTASKS=${npe_wavepostpnt}
    ;;

  "wavegempak")
    export wtime_wavegempak="02:00:00"
    export npe_wavegempak=1
    export nth_wavegempak=1
    export npe_node_wavegempak=$(( npe_node_max / nth_wavegempak ))
    export NTASKS=${npe_wavegempak}
    export memory_wavegempak="1GB"
    ;;

  "waveawipsbulls")
    export wtime_waveawipsbulls="00:20:00"
    export npe_waveawipsbulls=1
    export nth_waveawipsbulls=1
    export npe_node_waveawipsbulls=$(( npe_node_max / nth_waveawipsbulls ))
    export NTASKS=${npe_waveawipsbulls}
    export is_exclusive=True
    ;;

  "waveawipsgridded")
    export wtime_waveawipsgridded="02:00:00"
    export npe_waveawipsgridded=1
    export nth_waveawipsgridded=1
    export npe_node_waveawipsgridded=$(( npe_node_max / nth_waveawipsgridded ))
    export NTASKS=${npe_waveawipsgridded}
    export memory_waveawipsgridded_gfs="1GB"
    ;;

  "atmanlinit")
    export layout_x=${layout_x_atmanl}
    export layout_y=${layout_y_atmanl}

    export layout_gsib_x=$(( layout_x * 3 ))
    export layout_gsib_y=$(( layout_y * 2 ))

    export wtime_atmanlinit="00:10:00"
    export npe_atmanlinit=1
    export nth_atmanlinit=1
    export npe_node_atmanlinit=$(( npe_node_max / nth_atmanlinit ))
    export npe_node_atmanlinit
    export memory_atmanlinit="3072M"
    ;;

  "atmanlvar")
    export layout_x=${layout_x_atmanl}
    export layout_y=${layout_y_atmanl}

    export wtime_atmanlvar="00:30:00"
    export npe_atmanlvar=$(( layout_x * layout_y * 6 ))
    export npe_atmanlvar_gfs=$(( layout_x * layout_y * 6 ))
    export nth_atmanlvar=1
    export nth_atmanlvar_gfs=${nth_atmanlvar}
    export npe_node_atmanlvar=$(( npe_node_max / nth_atmanlvar ))
    export memory_atmanlvar="96GB"
    export is_exclusive=True
    ;;

  "atmanlfv3inc")
    export layout_x=${layout_x_atmanl}
    export layout_y=${layout_y_atmanl}

    export wtime_atmanlfv3inc="00:30:00"
    export npe_atmanlfv3inc=$(( layout_x * layout_y * 6 ))
    export npe_atmanlfv3inc_gfs=$(( layout_x * layout_y * 6 ))
    export nth_atmanlfv3inc=1
    export nth_atmanlfv3inc_gfs=${nth_atmanlfv3inc}
    export npe_node_atmanlfv3inc=$(( npe_node_max / nth_atmanlfv3inc ))
    export memory_atmanlfv3inc="96GB"
    export is_exclusive=True
    ;;

  "atmanlfinal")
    export wtime_atmanlfinal="00:30:00"
    export npe_atmanlfinal=${npe_node_max}
    export nth_atmanlfinal=1
    export npe_node_atmanlfinal=$(( npe_node_max / nth_atmanlfinal ))
    export is_exclusive=True
    ;;

  "snowanl")
    # below lines are for creating JEDI YAML
    case ${CASE} in
      "C768")
        layout_x=6
        layout_y=6
        ;;
      "C384")
        layout_x=5
        layout_y=5
        ;;
      "C192" | "C96" | "C48")
        layout_x=1
        layout_y=1
        ;;
      *)
        echo "FATAL ERROR: Resources not defined for job ${job} at resolution ${CASE}"
        exit 4
    esac

    export layout_x
    export layout_y

    export wtime_snowanl="00:15:00"
    export npe_snowanl=$(( layout_x * layout_y * 6 ))
    export nth_snowanl=1
    export npe_node_snowanl=$(( npe_node_max / nth_snowanl ))
    ;;

<<<<<<< HEAD
  "esnowanl")
    # below lines are for creating JEDI YAML
    case ${CASE} in
      "C768")
        layout_x=6
        layout_y=6
        ;;
      "C384")
        layout_x=5
        layout_y=5
        ;;
      "C192" | "C96" | "C48")
        layout_x=1
        layout_y=1
        ;;
      *)
        echo "FATAL ERROR: Resources not defined for job ${job} at resolution ${CASE}"
        exit 4
    esac

    export layout_x
    export layout_y

    export wtime_esnowanl="00:15:00"
    export npe_esnowanl=$(( layout_x * layout_y * 6 ))
    export nth_esnowanl=1
    export npe_node_esnowanl=$(( npe_node_max / nth_esnowanl ))
=======
  "prepobsaero")
    export wtime_prepobsaero="00:30:00"
    export npe_prepobsaero=1
    export nth_prepobsaero=1
    export npe_node_prepobsaero=1
    export memory_prepobsaero="96GB"
>>>>>>> 6c93b455
    ;;

  "aeroanlinit")
    # below lines are for creating JEDI YAML
    case ${CASE} in
      "C768")
        layout_x=8
        layout_y=8
        ;;
      "C384")
        layout_x=8
        layout_y=8
        ;;
      "C192" | "C96")
        layout_x=8
        layout_y=8
        ;;
      "C48" )
        # this case is for testing only
        layout_x=1
        layout_y=1
        ;;
      *)
        echo "FATAL ERROR: Resources not defined for job ${job} at resolution ${CASE}"
        exit 4
    esac

    export layout_x
    export layout_y
    export wtime_aeroanlinit="00:10:00"
    export npe_aeroanlinit=1
    export nth_aeroanlinit=1
    export npe_node_aeroanlinit=$(( npe_node_max / nth_aeroanlinit ))
    export memory_aeroanlinit="3072M"
    ;;

  "aeroanlrun")
    case ${CASE} in
      "C768")
        layout_x=8
        layout_y=8
        ;;
      "C384")
        layout_x=8
        layout_y=8
        ;;
      "C192" | "C96")
        layout_x=8
        layout_y=8
        ;;
      "C48" )
        # this case is for testing only
        layout_x=1
        layout_y=1
        ;;
      *)
        echo "FATAL ERROR: Resources not defined for job ${job} at resolution ${CASE}"
        exit 4
    esac

    export layout_x
    export layout_y

    export wtime_aeroanlrun="00:30:00"
    export npe_aeroanlrun=$(( layout_x * layout_y * 6 ))
    export npe_aeroanlrun_gfs=$(( layout_x * layout_y * 6 ))
    export nth_aeroanlrun=1
    export nth_aeroanlrun_gfs=1
    export npe_node_aeroanlrun=$(( npe_node_max / nth_aeroanlrun ))
    export is_exclusive=True
    ;;

  "aeroanlfinal")
    export wtime_aeroanlfinal="00:10:00"
    export npe_aeroanlfinal=1
    export nth_aeroanlfinal=1
    export npe_node_aeroanlfinal=$(( npe_node_max / nth_aeroanlfinal ))
    export memory_aeroanlfinal="3072M"
    ;;

  "ocnanalprep")
    export wtime_ocnanalprep="00:10:00"
    export npe_ocnanalprep=1
    export nth_ocnanalprep=1
    export npe_node_ocnanalprep=$(( npe_node_max / nth_ocnanalprep ))
    export memory_ocnanalprep="24GB"
    ;;

  "prepoceanobs")
    export wtime_prepoceanobs="00:10:00"
    export npe_prepoceanobs=1
    export nth_prepoceanobs=1
    export npe_node_prepoceanobs=$(( npe_node_max / nth_prepoceanobs ))
    export memory_prepoceanobs="48GB"
    ;;

  "ocnanalbmat")
    npes=16
    case ${OCNRES} in
      "025") npes=480;;
      "050")  npes=16;;
      "500")  npes=16;;
      *)
        echo "FATAL ERROR: Resources not defined for job ${job} at resolution ${OCNRES}"
        exit 4
    esac

    export wtime_ocnanalbmat="00:30:00"
    export npe_ocnanalbmat=${npes}
    export nth_ocnanalbmat=1
    export is_exclusive=True
    export npe_node_ocnanalbmat=$(( npe_node_max / nth_ocnanalbmat ))
    ;;

  "ocnanalrun")
    npes=16
    case ${OCNRES} in
      "025")
        npes=480
        memory_ocnanalrun="96GB"
        ;;
      "050")
        npes=16
        memory_ocnanalrun="96GB"
        ;;
      "500")
        npes=16
        memory_ocnanalrun="24GB"
        ;;
      *)
        echo "FATAL ERROR: Resources not defined for job ${job} at resolution ${OCNRES}"
        exit 4
    esac

    export wtime_ocnanalrun="00:15:00"
    export npe_ocnanalrun=${npes}
    export nth_ocnanalrun=1
    export is_exclusive=True
    export npe_node_ocnanalrun=$(( npe_node_max / nth_ocnanalrun ))
    export memory_ocnanalrun
    ;;

  "ocnanalecen")
    npes=16
    case ${OCNRES} in
      "025")
        npes=40
        memory_ocnanalecen="96GB"
        ;;
      "050")
        npes=16
        memory_ocnanalecen="96GB"
        ;;
      "500")
        npes=16
        memory_ocnanalecen="24GB"
        ;;
      *)
        echo "FATAL ERROR: Resources not defined for job ${job} at resolution ${OCNRES}"
        exit 4
    esac

    export wtime_ocnanalecen="00:10:00"
    export npe_ocnanalecen=${npes}
    export nth_ocnanalecen=1
    export is_exclusive=True
    export npe_node_ocnanalecen=$(( npe_node_max / nth_ocnanalecen ))
    export memory_ocnanalecen
    ;;

  "ocnanalletkf")
    npes=16
    case ${OCNRES} in
      "025")
        npes=480
        memory_ocnanalletkf="96GB"
        ;;
      "050")
        npes=16
        memory_ocnanalletkf="96GB"
        ;;
      "500")
        npes=16
        memory_ocnanalletkf="24GB"
        ;;
      *)
        echo "FATAL ERROR: Resources not defined for job ${job} at resolution ${OCNRES}"
        exit 4
    esac

    export wtime_ocnanalletkf="00:10:00"
    export npe_ocnanalletkf=${npes}
    export nth_ocnanalletkf=1
    export is_exclusive=True
    export npe_node_ocnanalletkf=$(( npe_node_max / nth_ocnanalletkf ))
    export memory_ocnanalletkf
    ;;


  "ocnanalchkpt")
    export wtime_ocnanalchkpt="00:10:00"
    export npe_ocnanalchkpt=1
    export nth_ocnanalchkpt=1
    export npe_node_ocnanalchkpt=$(( npe_node_max / nth_ocnanalchkpt ))
    case ${OCNRES} in
      "025")
        memory_ocnanalchkpt="128GB"
        npes=40;;
      "050")
        memory_ocnanalchkpt="32GB"
        npes=16;;
      "500")
        memory_ocnanalchkpt="32GB"
        npes=8;;
      *)
        echo "FATAL ERROR: Resources not defined for job ${job} at resolution ${OCNRES}"
        exit 4
    esac
    export npe_ocnanalchkpt=${npes}
    export memory_ocnanalchkpt
    ;;

  "ocnanalpost")
    export wtime_ocnanalpost="00:30:00"
    export npe_ocnanalpost=${npe_node_max}
    export nth_ocnanalpost=1
    export npe_node_ocnanalpost=$(( npe_node_max / nth_ocnanalpost ))
    ;;

  "ocnanalvrfy")
    export wtime_ocnanalvrfy="00:35:00"
    export npe_ocnanalvrfy=1
    export nth_ocnanalvrfy=1
    export npe_node_ocnanalvrfy=$(( npe_node_max / nth_ocnanalvrfy ))
    export memory_ocnanalvrfy="24GB"
    ;;

  "anal")
    export wtime_anal="01:20:00"
    export wtime_anal_gfs="01:00:00"
    export npe_anal=780
    export nth_anal=5
    export npe_anal_gfs=825
    export nth_anal_gfs=5
    if [[ "${machine}" == "WCOSS2" ]]; then
      export nth_anal=8
      export nth_anal_gfs=8
    fi
    case ${CASE} in
      "C384")
        export npe_anal=160
        export npe_anal_gfs=160
        export nth_anal=10
        export nth_anal_gfs=10
        if [[ ${machine} = "HERA" ]]; then
          export npe_anal=270
          export npe_anal_gfs=270
          export nth_anal=8
          export nth_anal_gfs=8
        fi
        if [[ ${machine} = "S4" ]]; then
          #On the S4-s4 partition, this is accomplished by increasing the task
          #count to a multiple of 32
          if [[ ${PARTITION_BATCH} = "s4" ]]; then
            export npe_anal=416
            export npe_anal_gfs=416
          fi
          #S4 is small, so run this task with just 1 thread
          export nth_anal=1
          export nth_anal_gfs=1
          export wtime_anal="02:00:00"
        fi
        ;;
      "C192" | "C96" | "C48")
        export npe_anal=84
        export npe_anal_gfs=84
        if [[ ${machine} == "S4" ]]; then
          export nth_anal=4
          export nth_anal_gfs=4
          #Adjust job count for S4
          if [[ ${PARTITION_BATCH} == "s4" ]]; then
            export npe_anal=88
            export npe_anal_gfs=88
          elif [[ ${PARTITION_BATCH} == "ivy" ]]; then
            export npe_anal=90
            export npe_anal_gfs=90
          fi
        fi
        ;;
      *)
        echo "FATAL ERROR: Resources not defined for job ${job} at resolution ${CASE}"
        exit 4
        ;;
    esac
    export npe_node_anal=$(( npe_node_max / nth_anal ))
    export nth_cycle=${nth_anal}
    export npe_node_cycle=$(( npe_node_max / nth_cycle ))
    export is_exclusive=True
    ;;

  "analcalc")
    export wtime_analcalc="00:10:00"
    export npe_analcalc=127
    export ntasks="${npe_analcalc}"
    export nth_analcalc=1
    export nth_echgres=4
    export nth_echgres_gfs=12
    export npe_node_analcalc=$(( npe_node_max / nth_analcalc ))
    export is_exclusive=True
    export memory_analcalc="48GB"
    ;;

  "analdiag")
    export wtime_analdiag="00:15:00"
    export npe_analdiag=96             # Should be at least twice npe_ediag
    export nth_analdiag=1
    export npe_node_analdiag=$(( npe_node_max / nth_analdiag ))
    export memory_analdiag="48GB"
    ;;

  "sfcanl")
    export wtime_sfcanl="00:20:00"
    export npe_sfcanl=6
    export nth_sfcanl=1
    export npe_node_sfcanl=$(( npe_node_max / nth_sfcanl ))
    export is_exclusive=True
    ;;

  "fcst" | "efcs")
    export is_exclusive=True

    if [[ "${step}" == "fcst" ]]; then
      _CDUMP_LIST=${CDUMP:-"gdas gfs"}
    elif [[ "${step}" == "efcs" ]]; then
      _CDUMP_LIST=${CDUMP:-"enkfgdas enkfgfs"}
    fi

    # During workflow creation, we need resources for all CDUMPs and CDUMP is undefined
    for _CDUMP in ${_CDUMP_LIST}; do
      if [[ "${_CDUMP}" =~ "gfs" ]]; then
        export layout_x=${layout_x_gfs}
        export layout_y=${layout_y_gfs}
        export WRITE_GROUP=${WRITE_GROUP_GFS}
        export WRTTASK_PER_GROUP_PER_THREAD=${WRTTASK_PER_GROUP_PER_THREAD_GFS}
        ntasks_fv3=${ntasks_fv3_gfs}
        ntasks_quilt=${ntasks_quilt_gfs}
        nthreads_fv3=${nthreads_fv3_gfs}
        nthreads_ufs=${nthreads_ufs_gfs}
      fi

      # Determine if using ESMF-managed threading or traditional threading
      # If using traditional threading, set them to 1
      if [[ "${USE_ESMF_THREADING:-}" == "YES" ]]; then
        export UFS_THREADS=1
      else  # traditional threading
        export UFS_THREADS=${nthreads_ufs:-1}
        nthreads_fv3=1
        nthreads_mediator=1
        [[ "${DO_WAVE}" == "YES" ]] && nthreads_ww3=1
        [[ "${DO_OCN}" == "YES" ]] && nthreads_mom6=1
        [[ "${DO_ICE}" == "YES" ]] && nthreads_cice6=1
      fi

      if (( ntiles > 6 )); then
        export layout_x_nest=${layout_x_nest:-10}
        export layout_y_nest=${layout_y_nest:-10}
        export npx_nest=${npx_nest:-1441}
        export npy_nest=${npy_nest:-961}
      fi

      # PETS for the atmosphere dycore
      (( FV3PETS = ntasks_fv3 * nthreads_fv3 ))
      echo "FV3 using (nthreads, PETS) = (${nthreads_fv3}, ${FV3PETS})"

      # PETS for quilting
      if [[ "${QUILTING:-}" == ".true." ]]; then
        (( QUILTPETS = ntasks_quilt * nthreads_fv3 ))
        (( WRTTASK_PER_GROUP = WRTTASK_PER_GROUP_PER_THREAD ))
        export WRTTASK_PER_GROUP
      else
        QUILTPETS=0
      fi
      echo "QUILT using (nthreads, PETS) = (${nthreads_fv3}, ${QUILTPETS})"

      # Total PETS for the atmosphere component
      ATMTHREADS=${nthreads_fv3}
      (( ATMPETS = FV3PETS + QUILTPETS ))
      export ATMPETS ATMTHREADS
      echo "FV3ATM using (nthreads, PETS) = (${ATMTHREADS}, ${ATMPETS})"

      # Total PETS for the coupled model (starting w/ the atmosphere)
      NTASKS_TOT=${ATMPETS}

      # The mediator PETS can overlap with other components, usually it lands on the atmosphere tasks.
      # However, it is suggested limiting mediator PETS to 300, as it may cause the slow performance.
      # See https://docs.google.com/document/d/1bKpi-52t5jIfv2tuNHmQkYUe3hkKsiG_DG_s6Mnukog/edit
      # TODO: Update reference when moved to ufs-weather-model RTD
      MEDTHREADS=${nthreads_mediator:-1}
      MEDPETS=${MEDPETS:-${FV3PETS}}
      (( "${MEDPETS}" > 300 )) && MEDPETS=300
      export MEDPETS MEDTHREADS
      echo "MEDIATOR using (threads, PETS) = (${MEDTHREADS}, ${MEDPETS})"

      CHMPETS=0; CHMTHREADS=0
      if [[ "${DO_AERO}" == "YES" ]]; then
        # GOCART shares the same grid and forecast tasks as FV3 (do not add write grid component tasks).
        (( CHMTHREADS = ATMTHREADS ))
        (( CHMPETS = FV3PETS ))
        # Do not add to NTASKS_TOT
        echo "GOCART using (threads, PETS) = (${CHMTHREADS}, ${CHMPETS})"
      fi
      export CHMPETS CHMTHREADS

      WAVPETS=0; WAVTHREADS=0
      if [[ "${DO_WAVE}" == "YES" ]]; then
        (( WAVPETS = ntasks_ww3 * nthreads_ww3 ))
        (( WAVTHREADS = nthreads_ww3 ))
        echo "WW3 using (threads, PETS) = (${WAVTHREADS}, ${WAVPETS})"
        (( NTASKS_TOT = NTASKS_TOT + WAVPETS ))
      fi
      export WAVPETS WAVTHREADS

      OCNPETS=0; OCNTHREADS=0
      if [[ "${DO_OCN}" == "YES" ]]; then
        (( OCNPETS = ntasks_mom6 * nthreads_mom6 ))
        (( OCNTHREADS = nthreads_mom6 ))
        echo "MOM6 using (threads, PETS) = (${OCNTHREADS}, ${OCNPETS})"
        (( NTASKS_TOT = NTASKS_TOT + OCNPETS ))
      fi
      export OCNPETS OCNTHREADS

      ICEPETS=0; ICETHREADS=0
      if [[ "${DO_ICE}" == "YES" ]]; then
        (( ICEPETS = ntasks_cice6 * nthreads_cice6 ))
        (( ICETHREADS = nthreads_cice6 ))
        echo "CICE6 using (threads, PETS) = (${ICETHREADS}, ${ICEPETS})"
        (( NTASKS_TOT = NTASKS_TOT + ICEPETS ))
      fi
      export ICEPETS ICETHREADS

      echo "Total PETS for ${_CDUMP} = ${NTASKS_TOT}"

      if [[ "${_CDUMP}" =~ "gfs" ]]; then
        declare -x "npe_${step}_gfs"="${NTASKS_TOT}"
        declare -x "nth_${step}_gfs"="${UFS_THREADS}"
        declare -x "npe_node_${step}_gfs"="${npe_node_max}"
      else
        declare -x "npe_${step}"="${NTASKS_TOT}"
        declare -x "nth_${step}"="${UFS_THREADS}"
        declare -x "npe_node_${step}"="${npe_node_max}"
      fi

    done

    case "${CASE}" in
      "C48" | "C96" | "C192")
        declare -x "wtime_${step}"="00:20:00"
        declare -x "wtime_${step}_gfs"="03:00:00"
        ;;
      "C384")
        declare -x "wtime_${step}"="00:30:00"
        declare -x "wtime_${step}_gfs"="06:00:00"
        ;;
      "C768" | "C1152")
        declare -x "wtime_${step}"="00:30:00"
        declare -x "wtime_${step}_gfs"="06:00:00"
        ;;
      *)
        echo "FATAL ERROR: Resources not defined for job ${job} at resolution ${CASE}"
        exit 4
        ;;
    esac

    unset _CDUMP _CDUMP_LIST
    unset NTASKS_TOT
    ;;

  "oceanice_products")
    export wtime_oceanice_products="00:15:00"
    export npe_oceanice_products=1
    export npe_node_oceanice_products=1
    export nth_oceanice_products=1
    export memory_oceanice_products="96GB"
    ;;

  "upp")
    case "${CASE}" in
      "C48" | "C96")
        export npe_upp=${CASE:1}
      ;;
      "C192" | "C384")
        export npe_upp=120
        export memory_upp="96GB"
      ;;
      "C768")
        export npe_upp=120
        export memory_upp="96GB"
        if [[ ${machine} == "WCOSS2" ]]; then export memory_upp="480GB" ; fi
      ;;
      *)
        echo "FATAL ERROR: Resources not defined for job ${job} at resolution ${CASE}"
        exit 4
      ;;
    esac
    if [[ ${machine} == "JET" ]]; then unset memory_upp ; fi
    export npe_node_upp=${npe_upp}

    export nth_upp=1

    export wtime_upp="00:15:00"
    if (( npe_node_upp > npe_node_max )); then
      export npe_node_upp=${npe_node_max}
    fi
    export is_exclusive=True
    ;;

  "atmos_products")
    export wtime_atmos_products="00:15:00"
    export npe_atmos_products=24
    export nth_atmos_products=1
    export npe_node_atmos_products="${npe_atmos_products}"
    export wtime_atmos_products_gfs="${wtime_atmos_products}"
    export npe_atmos_products_gfs="${npe_atmos_products}"
    export nth_atmos_products_gfs="${nth_atmos_products}"
    export npe_node_atmos_products_gfs="${npe_node_atmos_products}"
    export is_exclusive=True
    ;;

  "verfozn")
    export wtime_verfozn="00:05:00"
    export npe_verfozn=1
    export nth_verfozn=1
    export npe_node_verfozn=1
    export memory_verfozn="1G"
    ;;

  "verfrad")
    export wtime_verfrad="00:40:00"
    export npe_verfrad=1
    export nth_verfrad=1
    export npe_node_verfrad=1
    export memory_verfrad="5G"
    ;;

  "vminmon")
    export wtime_vminmon="00:05:00"
    export npe_vminmon=1
    export nth_vminmon=1
    export npe_node_vminmon=1
    export wtime_vminmon_gfs="00:05:00"
    export npe_vminmon_gfs=1
    export nth_vminmon_gfs=1
    export npe_node_vminmon_gfs=1
    export memory_vminmon="1G"
    ;;

  "tracker")
    export wtime_tracker="00:10:00"
    export npe_tracker=1
    export nth_tracker=1
    export npe_node_tracker=1
    export memory_tracker="4G"
    ;;

  "genesis")
    export wtime_genesis="00:25:00"
    export npe_genesis=1
    export nth_genesis=1
    export npe_node_genesis=1
    export memory_genesis="10G"
    ;;

  "genesis_fsu")
    export wtime_genesis_fsu="00:10:00"
    export npe_genesis_fsu=1
    export nth_genesis_fsu=1
    export npe_node_genesis_fsu=1
    export memory_genesis_fsu="10G"
    ;;

  "fit2obs")
    export wtime_fit2obs="00:20:00"
    export npe_fit2obs=3
    export nth_fit2obs=1
    export npe_node_fit2obs=1
    export memory_fit2obs="20G"
    if [[ ${machine} == "WCOSS2" ]]; then export npe_node_fit2obs=3 ; fi
    ;;

  "metp")
    export nth_metp=1
    export wtime_metp="03:00:00"
    export npe_metp=4
    export npe_node_metp=4
    export wtime_metp_gfs="06:00:00"
    export npe_metp_gfs=4
    export npe_node_metp_gfs=4
    export is_exclusive=True
    ;;

  "echgres")
    export wtime_echgres="00:10:00"
    export npe_echgres=3
    export nth_echgres=${npe_node_max}
    export npe_node_echgres=1
    if [[ "${machine}" == "WCOSS2" ]]; then
      export memory_echgres="200GB"
    fi
    ;;

  "init")
    export wtime_init="00:30:00"
    export npe_init=24
    export nth_init=1
    export npe_node_init=6
    export memory_init="70GB"
    ;;

  "init_chem")
    export wtime_init_chem="00:30:00"
    export npe_init_chem=1
    export npe_node_init_chem=1
    export is_exclusive=True
    ;;

  "mom6ic")
    export wtime_mom6ic="00:30:00"
    export npe_mom6ic=24
    export npe_node_mom6ic=24
    export is_exclusive=True
    ;;

  "arch" | "earc" | "getic")
    declare -x "wtime_${step}"="06:00:00"
    declare -x "npe_${step}"="1"
    declare -x "npe_node_${step}"="1"
    declare -x "nth_${step}"="1"
    declare -x "memory_${step}"="4096M"
    if [[ "${machine}" == "WCOSS2" ]]; then
      declare -x "memory_${step}"="50GB"
    fi
    ;;

  "cleanup")
    export wtime_cleanup="00:15:00"
    export npe_cleanup=1
    export npe_node_cleanup=1
    export nth_cleanup=1
    export memory_cleanup="4096M"
    ;;

  "stage_ic")
    export wtime_stage_ic="00:15:00"
    export npe_stage_ic=1
    export npe_node_stage_ic=1
    export nth_stage_ic=1
    export is_exclusive=True
    ;;

  "atmensanlinit")
    export layout_x=${layout_x_atmensanl}
    export layout_y=${layout_y_atmensanl}

    export wtime_atmensanlinit="00:10:00"
    export npe_atmensanlinit=1
    export nth_atmensanlinit=1
    export npe_node_atmensanlinit=$(( npe_node_max / nth_atmensanlinit ))
    export memory_atmensanlinit="3072M"
    ;;

  "atmensanlletkf")
    export layout_x=${layout_x_atmensanl}
    export layout_y=${layout_y_atmensanl}

    export wtime_atmensanlletkf="00:30:00"
    export npe_atmensanlletkf=$(( layout_x * layout_y * 6 ))
    export npe_atmensanlletkf_gfs=$(( layout_x * layout_y * 6 ))
    export nth_atmensanlletkf=1
    export nth_atmensanlletkf_gfs=${nth_atmensanlletkf}
    export npe_node_atmensanlletkf=$(( npe_node_max / nth_atmensanlletkf ))
    export memory_atmensanlletkf="96GB"
    export is_exclusive=True
    ;;

  "atmensanlfv3inc")
    export layout_x=${layout_x_atmensanl}
    export layout_y=${layout_y_atmensanl}

    export wtime_atmensanlfv3inc="00:30:00"
    export npe_atmensanlfv3inc=$(( layout_x * layout_y * 6 ))
    export npe_atmensanlfv3inc_gfs=$(( layout_x * layout_y * 6 ))
    export nth_atmensanlfv3inc=1
    export nth_atmensanlfv3inc_gfs=${nth_atmensanlfv3inc}
    export npe_node_atmensanlfv3inc=$(( npe_node_max / nth_atmensanlfv3inc ))
    export memory_atmensanlfv3inc="96GB"
    export is_exclusive=True
    ;;

  "atmensanlfinal")
    export wtime_atmensanlfinal="00:30:00"
    export npe_atmensanlfinal=${npe_node_max}
    export nth_atmensanlfinal=1
    export npe_node_atmensanlfinal=$(( npe_node_max / nth_atmensanlfinal ))
    export is_exclusive=True
    ;;

  "eobs" | "eomg")
    export wtime_eobs="00:15:00"
    export wtime_eomg="00:30:00"
    case ${CASE} in
      "C768")                 export npe_eobs=200;;
      "C384")                 export npe_eobs=100;;
      "C192" | "C96" | "C48") export npe_eobs=40;;
      *)
        echo "FATAL ERROR: Resources not defined for job ${job} at resolution ${CASE}"
        exit 4
        ;;
    esac
    export npe_eomg=${npe_eobs}
    export nth_eobs=2
    export nth_eomg=${nth_eobs}
    export npe_node_eobs=$(( npe_node_max / nth_eobs ))
    export is_exclusive=True
    # The number of tasks and cores used must be the same for eobs
    # See https://github.com/NOAA-EMC/global-workflow/issues/2092 for details
    # For S4, this is accomplished by running 10 tasks/node
    if [[ ${machine} = "S4" ]]; then
      export npe_node_eobs=10
    elif [[ ${machine} = "HERCULES" ]]; then
      # For Hercules, this is only an issue at C384; use 20 tasks/node
      if [[ ${CASE} = "C384" ]]; then
        export npe_node_eobs=20
      fi
    fi
    export npe_node_eomg=${npe_node_eobs}
    ;;

  "ediag")
    export wtime_ediag="00:15:00"
    export npe_ediag=48
    export nth_ediag=1
    export npe_node_ediag=$(( npe_node_max / nth_ediag ))
    export memory_ediag="30GB"
    ;;

  "eupd")
    export wtime_eupd="00:30:00"
    case ${CASE} in
      "C768")
        export npe_eupd=480
        export nth_eupd=6
        if [[ "${machine}" == "WCOSS2" ]]; then
          export npe_eupd=315
          export nth_eupd=14
        fi
        ;;
      "C384")
        export npe_eupd=270
        export nth_eupd=8
        if [[ "${machine}" == "WCOSS2" ]]; then
          export npe_eupd=315
          export nth_eupd=14
        elif [[ "${machine}" == "S4" ]]; then
           export npe_eupd=160
           export nth_eupd=2
        elif [[ "${machine}" == "HERA" ]]; then
          export npe_eupd=80
        fi
        ;;
      "C192" | "C96" | "C48")
        export npe_eupd=42
        export nth_eupd=2
        if [[ "${machine}" == "HERA" || "${machine}" == "JET" ]]; then
          export nth_eupd=4
        fi
        ;;
      *)
        echo "FATAL ERROR: Resources not defined for job ${job} at resolution ${CASE}"
        exit 4
        ;;
    esac
    export npe_node_eupd=$(( npe_node_max / nth_eupd ))
    export is_exclusive=True
    ;;

  "ecen")
    export wtime_ecen="00:10:00"
    export npe_ecen=80
    export nth_ecen=4
    if [[ "${machine}" == "HERA" ]]; then export nth_ecen=6; fi
    if [[ ${CASE} == "C384" || ${CASE} == "C192" || ${CASE} == "C96" || ${CASE} == "C48" ]]; then
      export nth_ecen=2
    fi
    export npe_node_ecen=$(( npe_node_max / nth_ecen ))
    export nth_cycle=${nth_ecen}
    export npe_node_cycle=$(( npe_node_max / nth_cycle ))
    export is_exclusive=True
    ;;

  "esfc")
    export wtime_esfc="00:15:00"
    export npe_esfc=80
    export nth_esfc=1
    export npe_node_esfc=$(( npe_node_max / nth_esfc ))
    export nth_cycle=${nth_esfc}
    export npe_node_cycle=$(( npe_node_max / nth_cycle ))
    if [[ ${machine} != "JET" ]]; then export memory_esfc="80G" ; fi
    ;;

  "epos")
    export wtime_epos="00:15:00"
    export npe_epos=80
    export nth_epos=1
    export npe_node_epos=$(( npe_node_max / nth_epos ))
    export is_exclusive=True
    ;;

  "postsnd")
    export wtime_postsnd="02:00:00"
    export npe_postsnd=40
    export nth_postsnd=8
    export npe_node_postsnd=10
    export npe_postsndcfp=9
    export npe_node_postsndcfp=1
    postsnd_req_cores=$(( npe_node_postsnd * nth_postsnd ))
    if (( postsnd_req_cores > npe_node_max )); then
        export npe_node_postsnd=$(( npe_node_max / nth_postsnd ))
    fi
    export is_exclusive=True
    ;;

  "awips")
    export wtime_awips="03:30:00"
    export npe_awips=1
    export npe_node_awips=1
    export nth_awips=1
    export memory_awips="3GB"
    ;;

  "npoess")
    export wtime_npoess="03:30:00"
    export npe_npoess=1
    export npe_node_npoess=1
    export nth_npoess=1
    export memory_npoess="3GB"
    ;;

  "gempak")
    export wtime_gempak="03:00:00"
    export npe_gempak=2
    export npe_gempak_gfs=28
    export npe_node_gempak=2
    export npe_node_gempak_gfs=28
    export nth_gempak=1
    export memory_gempak="4GB"
    export memory_gempak_gfs="2GB"
    ;;

  "mos_stn_prep")
    export wtime_mos_stn_prep="00:10:00"
    export npe_mos_stn_prep=3
    export npe_node_mos_stn_prep=3
    export nth_mos_stn_prep=1
    export memory_mos_stn_prep="5GB"
    export NTASK="${npe_mos_stn_prep}"
    export PTILE="${npe_node_mos_stn_prep}"
    ;;

  "mos_grd_prep")
    export wtime_mos_grd_prep="00:10:00"
    export npe_mos_grd_prep=4
    export npe_node_mos_grd_prep=4
    export nth_mos_grd_prep=1
    export memory_mos_grd_prep="16GB"
    export NTASK="${npe_mos_grd_prep}"
    export PTILE="${npe_node_mos_grd_prep}"
    ;;

  "mos_ext_stn_prep")
    export wtime_mos_ext_stn_prep="00:15:00"
    export npe_mos_ext_stn_prep=2
    export npe_node_mos_ext_stn_prep=2
    export nth_mos_ext_stn_prep=1
    export memory_mos_ext_stn_prep="5GB"
    export NTASK="${npe_mos_ext_stn_prep}"
    export PTILE="${npe_node_mos_ext_stn_prep}"
    ;;

  "mos_ext_grd_prep")
    export wtime_mos_ext_grd_prep="00:10:00"
    export npe_mos_ext_grd_prep=7
    export npe_node_mos_ext_grd_prep=7
    export nth_mos_ext_grd_prep=1
    export memory_mos_ext_grd_prep="3GB"
    export NTASK="${npe_mos_ext_grd_prep}"
    export PTILE="${npe_node_mos_ext_grd_prep}"
    ;;

  "mos_stn_fcst")
    export wtime_mos_stn_fcst="00:10:00"
    export npe_mos_stn_fcst=5
    export npe_node_mos_stn_fcst=5
    export nth_mos_stn_fcst=1
    export memory_mos_stn_fcst="40GB"
    export NTASK="${npe_mos_stn_fcst}"
    export PTILE="${npe_node_mos_stn_fcst}"
    ;;

  "mos_grd_fcst")
    export wtime_mos_grd_fcst="00:10:00"
    export npe_mos_grd_fcst=7
    export npe_node_mos_grd_fcst=7
    export nth_mos_grd_fcst=1
    export memory_mos_grd_fcst="50GB"
    export NTASK="${npe_mos_grd_fcst}"
    export PTILE="${npe_node_mos_grd_fcst}"
    ;;

  "mos_ext_stn_fcst")
    export wtime_mos_ext_stn_fcst="00:20:00"
    export npe_mos_ext_stn_fcst=3
    export npe_node_mos_ext_stn_fcst=3
    export nth_mos_ext_stn_fcst=1
    export memory_mos_ext_stn_fcst="50GB"
    export NTASK="${npe_mos_ext_stn_fcst}"
    export PTILE="${npe_node_mos_ext_stn_fcst}"
    export prepost=True
    ;;

  "mos_ext_grd_fcst")
    export wtime_mos_ext_grd_fcst="00:10:00"
    export npe_mos_ext_grd_fcst=7
    export npe_node_mos_ext_grd_fcst=7
    export nth_mos_ext_grd_fcst=1
    export memory_mos_ext_grd_fcst="50GB"
    export NTASK="${npe_mos_ext_grd_fcst}"
    export PTILE="${npe_node_mos_ext_grd_fcst}"
    ;;

  "mos_stn_prdgen")
    export wtime_mos_stn_prdgen="00:10:00"
    export npe_mos_stn_prdgen=1
    export npe_node_mos_stn_prdgen=1
    export nth_mos_stn_prdgen=1
    export memory_mos_stn_prdgen="15GB"
    export NTASK="${npe_mos_stn_prdgen}"
    export PTILE="${npe_node_mos_stn_prdgen}"
    export prepost=True
    ;;

  "mos_grd_prdgen")
    export wtime_mos_grd_prdgen="00:40:00"
    export npe_mos_grd_prdgen=72
    export npe_node_mos_grd_prdgen=18
    export nth_mos_grd_prdgen=4
    export memory_mos_grd_prdgen="20GB"
    export NTASK="${npe_mos_grd_prdgen}"
    export PTILE="${npe_node_mos_grd_prdgen}"
    export OMP_NUM_THREADS="${nth_mos_grd_prdgen}"
    ;;

  "mos_ext_stn_prdgen")
    export wtime_mos_ext_stn_prdgen="00:10:00"
    export npe_mos_ext_stn_prdgen=1
    export npe_node_mos_ext_stn_prdgen=1
    export nth_mos_ext_stn_prdgen=1
    export memory_mos_ext_stn_prdgen="15GB"
    export NTASK="${npe_mos_ext_stn_prdgen}"
    export PTILE="${npe_node_mos_ext_stn_prdgen}"
    export prepost=True
    ;;

  "mos_ext_grd_prdgen")
    export wtime_mos_ext_grd_prdgen="00:30:00"
    export npe_mos_ext_grd_prdgen=96
    export npe_node_mos_ext_grd_prdgen=6
    export nth_mos_ext_grd_prdgen=16
    export memory_mos_ext_grd_prdgen="30GB"
    export NTASK="${npe_mos_ext_grd_prdgen}"
    export PTILE="${npe_node_mos_ext_grd_prdgen}"
    export OMP_NUM_THREADS="${nth_mos_ext_grd_prdgen}"
    ;;

  "mos_wx_prdgen")
    export wtime_mos_wx_prdgen="00:10:00"
    export npe_mos_wx_prdgen=4
    export npe_node_mos_wx_prdgen=2
    export nth_mos_wx_prdgen=2
    export memory_mos_wx_prdgen="10GB"
    export NTASK="${npe_mos_wx_prdgen}"
    export PTILE="${npe_node_mos_wx_prdgen}"
    export OMP_NUM_THREADS="${nth_mos_wx_prdgen}"
    ;;

  "mos_wx_ext_prdgen")
    export wtime_mos_wx_ext_prdgen="00:10:00"
    export npe_mos_wx_ext_prdgen=4
    export npe_node_mos_wx_ext_prdgen=2
    export nth_mos_wx_ext_prdgen=2
    export memory_mos_wx_ext_prdgen="10GB"
    export NTASK="${npe_mos_wx_ext_prdgen}"
    export PTILE="${npe_node_mos_wx_ext_prdgen}"
    export OMP_NUM_THREADS="${nth_mos_wx_ext_prdgen}"
    ;;

  *)
    echo "FATAL ERROR: Invalid job ${step} passed to ${BASH_SOURCE[0]}"
    exit 1
    ;;

esac

echo "END: config.resources"<|MERGE_RESOLUTION|>--- conflicted
+++ resolved
@@ -12,13 +12,8 @@
     echo "prep prepsnowobs prepatmiodaobs"
     echo "atmanlinit atmanlvar atmanlfv3inc atmanlfinal"
     echo "atmensanlinit atmensanlletkf atmensanlfv3inc atmensanlfinal"
-<<<<<<< HEAD
     echo "snowanl esnowanl"
-    echo "aeroanlinit aeroanlrun aeroanlfinal"
-=======
-    echo "snowanl"
     echo "prepobsaero aeroanlinit aeroanlrun aeroanlfinal"
->>>>>>> 6c93b455
     echo "anal sfcanl analcalc analdiag fcst echgres"
     echo "upp atmos_products"
     echo "tracker genesis genesis_fsu"
@@ -294,7 +289,6 @@
     export npe_node_snowanl=$(( npe_node_max / nth_snowanl ))
     ;;
 
-<<<<<<< HEAD
   "esnowanl")
     # below lines are for creating JEDI YAML
     case ${CASE} in
@@ -322,14 +316,14 @@
     export npe_esnowanl=$(( layout_x * layout_y * 6 ))
     export nth_esnowanl=1
     export npe_node_esnowanl=$(( npe_node_max / nth_esnowanl ))
-=======
+    ;;
+  
   "prepobsaero")
     export wtime_prepobsaero="00:30:00"
     export npe_prepobsaero=1
     export nth_prepobsaero=1
     export npe_node_prepobsaero=1
     export memory_prepobsaero="96GB"
->>>>>>> 6c93b455
     ;;
 
   "aeroanlinit")
