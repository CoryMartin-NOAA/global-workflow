--- conflicted
+++ resolved
@@ -440,22 +440,13 @@
     export layout_x
     export layout_y
 
-<<<<<<< HEAD
     export wtime_aeroanlvar="00:30:00"
-    export npe_aeroanlvar=$(( layout_x * layout_y * 6 ))
+    export npe_aeroanlvar_gdas=$(( layout_x * layout_y * 6 ))
     export npe_aeroanlvar_gfs=$(( layout_x * layout_y * 6 ))
-    export nth_aeroanlvar=1
+    export nth_aeroanlvar_gdas=1
     export nth_aeroanlvar_gfs=1
-    export npe_node_aeroanlvar=$(( npe_node_max / nth_aeroanlvar ))
-=======
-    export wtime_aeroanlrun="00:30:00"
-    export npe_aeroanlrun_gdas=$(( layout_x * layout_y * 6 ))
-    export npe_aeroanlrun_gfs=$(( layout_x * layout_y * 6 ))
-    export nth_aeroanlrun_gdas=1
-    export nth_aeroanlrun_gfs=1
-    export npe_node_aeroanlrun_gdas=$(( npe_node_max / nth_aeroanlrun_gdas ))
-    export npe_node_aeroanlrun_gfs=$(( npe_node_max / nth_aeroanlrun_gfs ))
->>>>>>> 9476c123
+    export npe_node_aeroanlvar_gdas=$(( npe_node_max / nth_aeroanlrun_gdas ))
+    export npe_node_aeroanlrun_gfs=$(( npe_node_max / nth_aeroanlvar_gfs ))
     export is_exclusive=True
 
     var_npe_node="npe_node_aeroanlrun_${RUN}"
