#! /usr/bin/env bash
# shellcheck disable=SC2034

########## config.resources ##########
# Set resource information for job tasks
# e.g. walltime, node, cores per node, memory etc.
# Note: machine-specific resources should be placed into the appropriate config file:
#       config.resources.${machine}

if (( $# != 1 )); then

    echo "Must specify an input task argument to set resource variables!"
    echo "argument can be any one of the following:"
    echo "stage_ic aerosol_init"
    echo "prep prepsnowobs prepatmiodaobs"
    echo "atmanlinit atmanlvar atmanlfv3inc atmanlfinal"
    echo "atmensanlinit atmensanlletkf atmensanlfv3inc atmensanlfinal"
    echo "snowanl"
    echo "prepobsaero aeroanlinit aeroanlvar aeroanlfinal"
    echo "anal sfcanl analcalc analdiag fcst echgres"
    echo "upp atmos_products"
    echo "tracker genesis genesis_fsu"
    echo "verfozn verfrad vminmon fit2obs metp arch cleanup"
    echo "eobs ediag eomg eupd ecen esfc efcs epos earc"
    echo "init_chem mom6ic oceanice_products"
    echo "waveinit waveprep wavepostsbs wavepostbndpnt wavepostbndpntbll wavepostpnt"
    echo "wavegempak waveawipsbulls waveawipsgridded"
    echo "postsnd awips gempak npoess"
    echo "ocnanalprep prepoceanobs marinebmat ocnanalrun ocnanalecen marineanalletkf ocnanalchkpt ocnanalpost ocnanalvrfy"
    exit 1

fi

step=$1

echo "BEGIN: config.resources"

case ${machine} in
  "WCOSS2")
              max_tasks_per_node=128
              # shellcheck disable=SC2034
              mem_node_max="500GB"
    ;;
  "HERA")
              max_tasks_per_node=40
              # shellcheck disable=SC2034
              mem_node_max="96GB"
    ;;
  "GAEA")
              max_tasks_per_node=128
              # shellcheck disable=SC2034
              mem_node_max="251GB"
    ;;
  "ORION")
              max_tasks_per_node=40
              # shellcheck disable=SC2034
              mem_node_max="192GB"
    ;;
  "HERCULES")
              max_tasks_per_node=80
              # shellcheck disable=SC2034
              mem_node_max="512GB"
    ;;
  "JET")
    case ${PARTITION_BATCH} in
      "xjet")
              max_tasks_per_node=24
              # shellcheck disable=SC2034
              mem_node_max="61GB"
        ;;
      "vjet")
              max_tasks_per_node=16
              # shellcheck disable=SC2034
              mem_node_max="61GB"
        ;;
      "sjet")
              max_tasks_per_node=16
              # shellcheck disable=SC2034
              mem_node_max="29GB"
        ;;
      "kjet")
              max_tasks_per_node=40
              # shellcheck disable=SC2034
              mem_node_max="88GB"
        ;;
      *)
        echo "FATAL ERROR: Unknown partition ${PARTITION_BATCH} specified for ${machine}"
        exit 3
    esac
    ;;
  "S4")
    case ${PARTITION_BATCH} in
      "s4")   max_tasks_per_node=32
              # shellcheck disable=SC2034
              mem_node_max="168GB"
        ;;
      "ivy")
              max_tasks_per_node=20
              # shellcheck disable=SC2034
              mem_node_max="128GB"
        ;;
      *)
        echo "FATAL ERROR: Unknown partition ${PARTITION_BATCH} specified for ${machine}"
        exit 3
    esac
    ;;
  "AWSPW")
    export PARTITION_BATCH="compute"
    max_tasks_per_node=40
    # TODO Supply a max mem/node value for AWS
    # shellcheck disable=SC2034
    mem_node_max=""
    ;;
  "CONTAINER")
    max_tasks_per_node=1
    # TODO Supply a max mem/node value for a container
    # shellcheck disable=SC2034
    mem_node_max=""
    ;;
  *)
    echo "FATAL ERROR: Unknown machine encountered by ${BASH_SOURCE[0]}"
    exit 2
    ;;
esac

export max_tasks_per_node

case ${step} in
  "prep")
    walltime='00:30:00'
    ntasks=4
    tasks_per_node=2
    threads_per_task=1
    memory="40GB"
    ;;

  "prepsnowobs")
    walltime="00:05:00"
    ntasks=1
    threads_per_task=1
    tasks_per_node=1
    ;;

  "prepatmiodaobs")
    walltime="00:30:00"
    ntasks=1
    threads_per_task=1
    tasks_per_node=$(( max_tasks_per_node / threads_per_task ))
    ;;

  "aerosol_init")
    walltime="00:05:00"
    ntasks=1
    threads_per_task=1
    tasks_per_node=$(( max_tasks_per_node / threads_per_task ))
    NTASKS=${ntasks}
    memory="6GB"
    ;;

  "waveinit")
    walltime="00:10:00"
    ntasks=12
    threads_per_task=1
    tasks_per_node=$(( max_tasks_per_node / threads_per_task ))
    NTASKS=${ntasks}
    memory="2GB"
    ;;

  "waveprep")
    walltime="00:10:00"
    ntasks_gdas=5
    ntasks_gfs=65
    threads_per_task=1

    tasks_per_node=$(( max_tasks_per_node / threads_per_task ))
    NTASKS_gdas=${ntasks_gdas}
    NTASKS_gfs=${ntasks_gfs}
    memory_gdas="100GB"
    memory_gfs="150GB"
    ;;

  "wavepostsbs")
    walltime_gdas="00:20:00"
    walltime_gfs="03:00:00"
    ntasks=8
    threads_per_task=1
    tasks_per_node=$(( max_tasks_per_node / threads_per_task ))
    NTASKS=${ntasks}
    memory_gdas="10GB"
    memory_gfs="10GB"
    ;;

  # The wavepost*pnt* jobs are I/O heavy and do not scale well to large nodes.
  # Limit the number of tasks/node to 40.
  "wavepostbndpnt")
    walltime="03:00:00"
    ntasks=240
    threads_per_task=1
    tasks_per_node=$(( max_tasks_per_node / threads_per_task ))
    export is_exclusive=True
    if [[ ${tasks_per_node} -gt 40 ]]; then
        tasks_per_node=40
        export is_exclusive=False
    fi
    NTASKS=${ntasks}
    ;;

  "wavepostbndpntbll")
    walltime="01:00:00"
    ntasks=448
    threads_per_task=1
    tasks_per_node=$(( max_tasks_per_node / threads_per_task ))
    export is_exclusive=True
    if [[ ${tasks_per_node} -gt 40 ]]; then
        tasks_per_node=40
        export is_exclusive=False
    fi
    NTASKS=${ntasks}
    ;;

  "wavepostpnt")
    walltime="04:00:00"
    ntasks=200
    threads_per_task=1
    tasks_per_node=$(( max_tasks_per_node / threads_per_task ))
    export is_exclusive=True
    if [[ ${tasks_per_node} -gt 40 ]]; then
        tasks_per_node=40
        export is_exclusive=False
    fi
    NTASKS=${ntasks}
    ;;

  "wavegempak")
    walltime="02:00:00"
    ntasks=1
    threads_per_task=1
    tasks_per_node=$(( max_tasks_per_node / threads_per_task ))
    NTASKS=${ntasks}
    memory="1GB"
    ;;

  "waveawipsbulls")
    walltime="00:20:00"
    ntasks=1
    threads_per_task=1
    tasks_per_node=$(( max_tasks_per_node / threads_per_task ))
    NTASKS=${ntasks}
    export is_exclusive=True
    ;;

  "waveawipsgridded")
    walltime="02:00:00"
    ntasks=1
    threads_per_task=1
    tasks_per_node=$(( max_tasks_per_node / threads_per_task ))
    NTASKS=${ntasks}
    memory_gfs="1GB"
    ;;

  "atmanlinit")
    export layout_x=${layout_x_atmanl}
    export layout_y=${layout_y_atmanl}

    export layout_gsib_x=$(( layout_x * 3 ))
    export layout_gsib_y=$(( layout_y * 2 ))

    walltime="00:10:00"
    ntasks=1
    threads_per_task=1
    tasks_per_node=$(( max_tasks_per_node / threads_per_task ))
    memory="3072M"
    ;;

  "atmanlvar")
    export layout_x=${layout_x_atmanl}
    export layout_y=${layout_y_atmanl}

    walltime="00:30:00"
    ntasks_gdas=$(( layout_x * layout_y * 6 ))
    ntasks_gfs=$(( layout_x * layout_y * 6 ))
    threads_per_task_gdas=1
    threads_per_task_gfs=${threads_per_task_gdas}
    tasks_per_node_gdas=$(( max_tasks_per_node / threads_per_task_gdas ))
    tasks_per_node_gfs=$(( max_tasks_per_node / threads_per_task_gfs ))
    memory="96GB"
    export is_exclusive=True
    ;;

  "atmanlfv3inc")
    export layout_x=${layout_x_atmanl}
    export layout_y=${layout_y_atmanl}

    walltime="00:30:00"
    ntasks_gdas=$(( layout_x * layout_y * 6 ))
    ntasks_gfs=$(( layout_x * layout_y * 6 ))
    threads_per_task_gdas=1
    threads_per_task_gfs=${threads_per_task_gdas}
    tasks_per_node_gdas=$(( max_tasks_per_node / threads_per_task_gdas ))
    tasks_per_node_gfs=$(( max_tasks_per_node / threads_per_task_gfs ))
    memory="96GB"
    export is_exclusive=True
    ;;

  "atmanlfinal")
    walltime="00:30:00"
    ntasks=${max_tasks_per_node}
    threads_per_task=1
    tasks_per_node=$(( max_tasks_per_node / threads_per_task ))
    export is_exclusive=True
    ;;

  "snowanl")
    # below lines are for creating JEDI YAML
    case ${CASE} in
      "C768")
        layout_x=6
        layout_y=6
        ;;
      "C384")
        layout_x=5
        layout_y=5
        ;;
      "C192" | "C96" | "C48")
        layout_x=1
        layout_y=1
        ;;
      *)
        echo "FATAL ERROR: Resources not defined for job ${step} at resolution ${CASE}"
        exit 4
    esac

    export layout_x
    export layout_y

    walltime="00:15:00"
    ntasks=$(( layout_x * layout_y * 6 ))
    threads_per_task=1
    tasks_per_node=$(( max_tasks_per_node / threads_per_task ))
    ;;

  "prepobsaero")
    walltime="00:30:00"
    ntasks=1
    threads_per_task=1
    tasks_per_node=1
    memory="96GB"
    ;;

  "aeroanlinit")
    # below lines are for creating JEDI YAML
    case ${CASE} in
      "C768")
        layout_x=8
        layout_y=8
        ;;
      "C384")
        layout_x=6
        layout_y=6
        ;;
      "C192" | "C96")
        layout_x=4
        layout_y=4
        ;;
      "C48" )
        # this case is for testing only
        layout_x=1
        layout_y=1
        ;;
      *)
        echo "FATAL ERROR: Resources not defined for job ${step} at resolution ${CASE}"
        exit 4
    esac

    export layout_x
    export layout_y
    walltime="00:10:00"
    ntasks=1
    threads_per_task=1
    tasks_per_node=$(( max_tasks_per_node / threads_per_task ))
    memory="3072M"
    ;;

  "aeroanlvar")
    case ${CASE} in
      "C768")
        layout_x=8
        layout_y=8
        ;;
      "C384")
        layout_x=6
        layout_y=6
        ;;
      "C192" | "C96")
        layout_x=4
        layout_y=4
        ;;
      "C48" )
        # this case is for testing only
        layout_x=1
        layout_y=1
        ;;
      *)
        echo "FATAL ERROR: Resources not defined for job ${step} at resolution ${CASE}"
        exit 4
    esac

    export layout_x
    export layout_y

<<<<<<< HEAD
    export wtime_aeroanlvar="00:55:00"
    export npe_aeroanlvar_gdas=$(( layout_x * layout_y * 6 ))
    export npe_aeroanlvar_gfs=$(( layout_x * layout_y * 6 ))
    export nth_aeroanlvar_gdas=1
    export nth_aeroanlvar_gfs=1
    export npe_node_aeroanlvar_gdas=$(( npe_node_max / nth_aeroanlvar_gdas ))
    export npe_node_aeroanlvar_gfs=$(( npe_node_max / nth_aeroanlvar_gfs ))
    export is_exclusive=True

    var_npe_node="npe_node_aeroanlvar_${RUN}"
    var_nth="nth_aeroanlvar_${RUN}"
    var_npe="npe_aeroanlvar_${RUN}"
    if [[ -n "${!var_npe_node+0}" ]]; then
      declare -x "npe_node_aeroanlvar"="${!var_npe_node}" \
                 "nth_aeroanlvar"="${!var_nth}" \
                 "npe_aeroanlvar"="${!var_npe}"
    fi
=======
    walltime="00:30:00"
    ntasks=$(( layout_x * layout_y * 6 ))
    threads_per_task=1
    tasks_per_node=$(( max_tasks_per_node / threads_per_task ))
    export is_exclusive=True
>>>>>>> d3d85f0e
    ;;

  "aeroanlgenb")
    case ${CASE} in
      "C768")
        layout_x=8
        layout_y=8
        ;;
      "C384")
        layout_x=6
        layout_y=6
        ;;
      "C192" | "C96")
        layout_x=4
        layout_y=4
        ;;
      "C48" )
        # this case is for testing only
        layout_x=1
        layout_y=1
        ;;
      *)
        echo "FATAL ERROR: Resources not defined for job ${job} at resolution ${CASE}"
        exit 4
    esac

    export layout_x
    export layout_y

    export wtime_aeroanlgenb="00:30:00"
    export npe_aeroanlgenb=$(( layout_x * layout_y * 6 ))
    export npe_aeroanlgenb_gfs=$(( layout_x * layout_y * 6 ))
    export nth_aeroanlgenb=1
    export nth_aeroanlgenb_gfs=1
    export npe_node_aeroanlgenb=$(( npe_node_max / nth_aeroanlgenb ))
    export is_exclusive=True
    ;;


  "aeroanlfinal")
    walltime="00:10:00"
    ntasks=1
    threads_per_task=1
    tasks_per_node=$(( max_tasks_per_node / threads_per_task ))
    memory="3072M"
    ;;

  "ocnanalprep")
    walltime="00:10:00"
    ntasks=1
    threads_per_task=1
    tasks_per_node=$(( max_tasks_per_node / threads_per_task ))
    memory="24GB"
    ;;

  "prepoceanobs")
    walltime="00:10:00"
    ntasks=1
    threads_per_task=1
    tasks_per_node=$(( max_tasks_per_node / threads_per_task ))
    memory="48GB"
    ;;

  "marinebmat")
    npes=16
    ntasks=16
    case ${OCNRES} in
      "025") ntasks=480;;
      "050")  ntasks=16;;
      "500")  ntasks=16;;
      *)
        echo "FATAL ERROR: Resources not defined for job ${step} at resolution ${OCNRES}"
        exit 4
    esac

    walltime="00:30:00"
    threads_per_task=1
    export is_exclusive=True
    tasks_per_node=$(( max_tasks_per_node / threads_per_task ))
    ;;

  "ocnanalrun")
    ntasks=16
    case ${OCNRES} in
      "025")
        ntasks=480
        memory="96GB"
        ;;
      "050")
        ntasks=16
        memory="96GB"
        ;;
      "500")
        ntasks=16
        memory="24GB"
        ;;
      *)
        echo "FATAL ERROR: Resources not defined for job ${step} at resolution ${OCNRES}"
        exit 4
    esac

    walltime="00:15:00"
    threads_per_task=1
    export is_exclusive=True
    tasks_per_node=$(( max_tasks_per_node / threads_per_task ))
    ;;

  "ocnanalecen")
    ntasks=16
    case ${OCNRES} in
      "025")
        ntasks=40
        memory="96GB"
        ;;
      "050")
        ntasks=16
        memory="96GB"
        ;;
      "500")
        ntasks=16
        memory="24GB"
        ;;
      *)
        echo "FATAL ERROR: Resources not defined for job ${step} at resolution ${OCNRES}"
        exit 4
    esac

    walltime="00:10:00"
    threads_per_task=1
    export is_exclusive=True
    tasks_per_node=$(( max_tasks_per_node / threads_per_task ))
    ;;

  "marineanalletkf")
    ntasks=16
    case ${OCNRES} in
      "025")
        ntasks=480
        memory="96GB"
        ;;
      "050")
        ntasks=16
        memory="96GB"
        ;;
      "500")
        ntasks=16
        memory="24GB"
        ;;
      *)
        echo "FATAL ERROR: Resources not defined for job ${step} at resolution ${OCNRES}"
        exit 4
    esac

    walltime="00:10:00"
    threads_per_task=1
    export is_exclusive=True
    tasks_per_node=$(( max_tasks_per_node / threads_per_task ))
    ;;


  "ocnanalchkpt")
    walltime="00:10:00"
    ntasks=1
    threads_per_task=1
    tasks_per_node=$(( max_tasks_per_node / threads_per_task ))
    case ${OCNRES} in
      "025")
        memory="128GB"
        ntasks=40;;
      "050")
        memory="32GB"
        ntasks=16;;
      "500")
        memory="32GB"
        ntasks=8;;
      *)
        echo "FATAL ERROR: Resources not defined for job ${step} at resolution ${OCNRES}"
        exit 4
    esac
    ;;

  "ocnanalpost")
    walltime="00:30:00"
    ntasks=${max_tasks_per_node}
    threads_per_task=1
    tasks_per_node=$(( max_tasks_per_node / threads_per_task ))
    ;;

  "ocnanalvrfy")
    walltime="00:35:00"
    ntasks=1
    threads_per_task=1
    tasks_per_node=$(( max_tasks_per_node / threads_per_task ))
    memory="24GB"
    ;;

  "anal")
    walltime_gdas="01:20:00"
    walltime_gfs="01:00:00"
    case ${CASE} in
      "C768")
        ntasks_gdas=780
        ntasks_gfs=825
        threads_per_task=5
        ;;
      "C384")
        ntasks_gdas=160
        ntasks_gfs=160
        threads_per_task=10
        ;;
      "C192" | "C96" | "C48")
        ntasks_gdas=84
        ntasks_gfs=84
        threads_per_task=5
        ;;
      *)
        echo "FATAL ERROR: Resources not defined for job ${step} at resolution ${CASE}"
        exit 4
        ;;
    esac
    tasks_per_node=$(( max_tasks_per_node / threads_per_task ))
    export threads_per_task_cycle=${threads_per_task}
    export tasks_per_node_cycle=$(( max_tasks_per_node / threads_per_task_cycle ))
    export is_exclusive=True
    ;;

  "analcalc")
    walltime="00:15:00"
    ntasks=127
    export ntasks_calcanl="${ntasks}"
    threads_per_task=1
    tasks_per_node=$(( max_tasks_per_node / threads_per_task ))
    export threads_per_task_echgres_gdas=4
    export threads_per_task_echgres_gfs=12
    export is_exclusive=True
    memory="48GB"
    if [[ "${CASE}" == "C384" || "${CASE}" == "C768" ]]; then
       memory="${mem_node_max}"
    fi
    ;;

  "analdiag")
    walltime="00:15:00"
    ntasks=96             # Should be at least twice ediag's tasks
    threads_per_task=1
    tasks_per_node=$(( max_tasks_per_node / threads_per_task ))
    memory="48GB"
    ;;

  "sfcanl")
    walltime="00:20:00"
    ntasks=${ntiles:-6}
    threads_per_task=1
    tasks_per_node=$(( max_tasks_per_node / threads_per_task ))
    export is_exclusive=True
    ;;

  "fcst" | "efcs")
    export is_exclusive=True

    _RUN=${RUN:-"gfs"}
    _RUN=${RUN/enkf/}

    # Declare variables from config.ufs based on _RUN
    # Export layout and write task variables, but not ntasks/threads
    # Capitalize _RUN for write tasks
    for var in layout_x layout_y ntasks_fv3 ntasks_quilt nthreads_fv3 nthreads_ufs \
               WRITE_GROUP WRTTASK_PER_GROUP_PER_THREAD; do
      if [[ ${var} =~ "layout" ]]; then
        ufs_var_name="${var}_${_RUN}"
        declare -x "${var}"="${!ufs_var_name}"
      elif [[ ${var} =~ "WR" ]]; then
        ufs_var_name="${var}_${_RUN^^}"
        declare -x "${var}"="${!ufs_var_name}"
      else
        ufs_var_name="${var}_${_RUN}"
        declare "${var}"="${!ufs_var_name}"
      fi
    done

    # Will not set mediator threads if we are skipping the mediator
    if [[ ${_RUN} == "gfs" ]]; then
      nthreads_mediator=${nthreads_mediator_gfs:-}
    elif [[ ${_RUN} == "gdas" ]]; then
      nthreads_mediator=${nthreads_mediator_gdas:-}
    fi

    # Determine if using ESMF-managed threading or traditional threading
    # If using traditional threading, set them to 1
    if [[ "${USE_ESMF_THREADING:-}" == "YES" ]]; then
      export UFS_THREADS=1
    else  # traditional threading
      export UFS_THREADS=${nthreads_ufs:-1}
      nthreads_fv3=1
      nthreads_mediator=1
      [[ "${DO_WAVE}" == "YES" ]] && nthreads_ww3=1
      [[ "${DO_OCN}" == "YES" ]] && nthreads_mom6=1
      [[ "${DO_ICE}" == "YES" ]] && nthreads_cice6=1
    fi

    if (( ntiles > 6 )); then
      export layout_x_nest=${layout_x_nest:-10}
      export layout_y_nest=${layout_y_nest:-10}
      export npx_nest=${npx_nest:-1441}
      export npy_nest=${npy_nest:-961}
    fi

    # PETS for the atmosphere dycore
    (( FV3PETS = ntasks_fv3 * nthreads_fv3 ))
    echo "FV3 using (nthreads, PETS) = (${nthreads_fv3}, ${FV3PETS})"

    # PETS for quilting
    if [[ "${QUILTING:-}" == ".true." ]]; then
      (( QUILTPETS = ntasks_quilt * nthreads_fv3 ))
      (( WRTTASK_PER_GROUP = WRTTASK_PER_GROUP_PER_THREAD ))
      export WRTTASK_PER_GROUP
    else
      QUILTPETS=0
    fi
    echo "QUILT using (nthreads, PETS) = (${nthreads_fv3}, ${QUILTPETS})"

    # Total PETS for the atmosphere component
    ATMTHREADS=${nthreads_fv3}
    (( ATMPETS = FV3PETS + QUILTPETS ))
    export ATMPETS ATMTHREADS
    echo "FV3ATM using (nthreads, PETS) = (${ATMTHREADS}, ${ATMPETS})"

    # Total PETS for the coupled model (starting w/ the atmosphere)
    NTASKS_TOT=${ATMPETS}

    # The mediator PETS can overlap with other components, usually it lands on the atmosphere tasks.
    # However, it is suggested limiting mediator PETS to 300, as it may cause the slow performance.
    # See https://docs.google.com/document/d/1bKpi-52t5jIfv2tuNHmQkYUe3hkKsiG_DG_s6Mnukog/edit
    # TODO: Update reference when moved to ufs-weather-model RTD
    MEDTHREADS=${nthreads_mediator:-1}
    MEDPETS=${MEDPETS:-${FV3PETS}}
    (( "${MEDPETS}" > 300 )) && MEDPETS=300
    export MEDPETS MEDTHREADS
    echo "MEDIATOR using (threads, PETS) = (${MEDTHREADS}, ${MEDPETS})"

    CHMPETS=0; CHMTHREADS=0
    if [[ "${DO_AERO}" == "YES" ]]; then
      # GOCART shares the same grid and forecast tasks as FV3 (do not add write grid component tasks).
      (( CHMTHREADS = ATMTHREADS ))
      (( CHMPETS = FV3PETS ))
      # Do not add to NTASKS_TOT
      echo "GOCART using (threads, PETS) = (${CHMTHREADS}, ${CHMPETS})"
    fi
    export CHMPETS CHMTHREADS

    WAVPETS=0; WAVTHREADS=0
    if [[ "${DO_WAVE}" == "YES" ]]; then
      (( WAVPETS = ntasks_ww3 * nthreads_ww3 ))
      (( WAVTHREADS = nthreads_ww3 ))
      echo "WW3 using (threads, PETS) = (${WAVTHREADS}, ${WAVPETS})"
      (( NTASKS_TOT = NTASKS_TOT + WAVPETS ))
    fi
    export WAVPETS WAVTHREADS

    OCNPETS=0; OCNTHREADS=0
    if [[ "${DO_OCN}" == "YES" ]]; then
      (( OCNPETS = ntasks_mom6 * nthreads_mom6 ))
      (( OCNTHREADS = nthreads_mom6 ))
      echo "MOM6 using (threads, PETS) = (${OCNTHREADS}, ${OCNPETS})"
      (( NTASKS_TOT = NTASKS_TOT + OCNPETS ))
    fi
    export OCNPETS OCNTHREADS

    ICEPETS=0; ICETHREADS=0
    if [[ "${DO_ICE}" == "YES" ]]; then
      (( ICEPETS = ntasks_cice6 * nthreads_cice6 ))
      (( ICETHREADS = nthreads_cice6 ))
      echo "CICE6 using (threads, PETS) = (${ICETHREADS}, ${ICEPETS})"
      (( NTASKS_TOT = NTASKS_TOT + ICEPETS ))
    fi
    export ICEPETS ICETHREADS

    echo "Total PETS for ${RUN:-gfs} = ${NTASKS_TOT}"

    declare -x "ntasks"="${NTASKS_TOT}"
    declare -x "threads_per_task"="${UFS_THREADS}"
    declare -x "tasks_per_node"="${max_tasks_per_node}"

    case "${CASE}" in
      "C48" | "C96" | "C192")
        declare -x "walltime_gdas"="00:20:00"
        declare -x "walltime_enkfgdas"="00:20:00"
        declare -x "walltime_gfs"="03:00:00"
        declare -x "walltime_enkfgfs"="00:20:00"
        ;;
      "C384")
        declare -x "walltime_gdas"="00:30:00"
        declare -x "walltime_enkfgdas"="00:30:00"
        declare -x "walltime_gfs"="06:00:00"
        declare -x "walltime_enkfgfs"="00:30:00"
        ;;
      "C768" | "C1152")
        # Not valid resolutions for ensembles
        declare -x "walltime_gdas"="00:40:00"
        declare -x "walltime_gfs"="06:00:00"
        ;;
      *)
        echo "FATAL ERROR: Resources not defined for job ${step} at resolution ${CASE}"
        exit 4
        ;;
    esac

    unset _RUN
    unset NTASKS_TOT
    ;;

  "oceanice_products")
    walltime="00:15:00"
    ntasks=1
    tasks_per_node=1
    threads_per_task=1
    memory="96GB"
    ;;

  "upp")
    case "${CASE}" in
      "C48" | "C96")
        ntasks=${CASE:1}
      ;;
      "C192" | "C384" | "C768" )
        ntasks=120
        memory="${mem_node_max}"
      ;;
      *)
        echo "FATAL ERROR: Resources not defined for job ${step} at resolution ${CASE}"
        exit 4
      ;;
    esac
    tasks_per_node=${ntasks}

    threads_per_task=1

    walltime="00:15:00"
    if (( tasks_per_node > max_tasks_per_node )); then
      tasks_per_node=${max_tasks_per_node}
    fi
    export is_exclusive=True
    ;;

  "atmos_products")
    walltime="00:15:00"
    ntasks=24
    threads_per_task=1
    tasks_per_node="${ntasks}"
    export is_exclusive=True
    ;;

  "verfozn")
    walltime="00:05:00"
    ntasks=1
    threads_per_task=1
    tasks_per_node=1
    memory="1G"
    ;;

  "verfrad")
    walltime="00:40:00"
    ntasks=1
    threads_per_task=1
    tasks_per_node=1
    memory="5G"
    ;;

  "vminmon")
    walltime="00:05:00"
    ntasks=1
    threads_per_task=1
    tasks_per_node=1
    memory="1G"
    ;;

  "tracker")
    walltime="00:10:00"
    ntasks=1
    threads_per_task=1
    tasks_per_node=1
    memory="4G"
    ;;

  "genesis")
    walltime="00:25:00"
    ntasks=1
    threads_per_task=1
    tasks_per_node=1
    memory="10G"
    ;;

  "genesis_fsu")
    walltime="00:10:00"
    ntasks=1
    threads_per_task=1
    tasks_per_node=1
    memory="10G"
    ;;

  "fit2obs")
    walltime="00:20:00"
    ntasks=3
    threads_per_task=1
    tasks_per_node=1
    memory="20G"
    [[ ${CASE} == "C768" ]] && memory="80GB"
    ;;

  "metp")
    threads_per_task=1
    walltime_gdas="03:00:00"
    walltime_gfs="06:00:00"
    ntasks=4
    tasks_per_node=4
    export memory="80G"
    ;;

  "echgres")
    walltime="00:10:00"
    ntasks=3
    threads_per_task=${max_tasks_per_node}
    tasks_per_node=1
    ;;

  "init")
    walltime="00:30:00"
    ntasks=24
    threads_per_task=1
    tasks_per_node=6
    memory="70GB"
    ;;

  "init_chem")
    walltime="00:30:00"
    ntasks=1
    tasks_per_node=1
    export is_exclusive=True
    ;;

  "mom6ic")
    walltime="00:30:00"
    ntasks=24
    tasks_per_node=24
    export is_exclusive=True
    ;;

  "arch" | "earc" | "getic")
    walltime="06:00:00"
    ntasks=1
    tasks_per_node=1
    threads_per_task=1
    memory="4096M"
    ;;

  "cleanup")
    walltime="00:15:00"
    ntasks=1
    tasks_per_node=1
    threads_per_task=1
    memory="4096M"
    ;;

  "stage_ic")
    walltime="00:15:00"
    ntasks=1
    tasks_per_node=1
    threads_per_task=1
    export is_exclusive=True
    ;;

  "atmensanlinit")
    export layout_x=${layout_x_atmensanl}
    export layout_y=${layout_y_atmensanl}

    walltime="00:10:00"
    ntasks=1
    threads_per_task=1
    tasks_per_node=$(( max_tasks_per_node / threads_per_task ))
    memory="3072M"
    ;;

  "atmensanlletkf")
    export layout_x=${layout_x_atmensanl}
    export layout_y=${layout_y_atmensanl}

    walltime="00:30:00"
    ntasks=$(( layout_x * layout_y * 6 ))
    threads_per_task=1
    tasks_per_node=$(( max_tasks_per_node / threads_per_task ))
    memory="96GB"
    export is_exclusive=True
    ;;

  "atmensanlfv3inc")
    export layout_x=${layout_x_atmensanl}
    export layout_y=${layout_y_atmensanl}

    walltime="00:30:00"
    ntasks=$(( layout_x * layout_y * 6 ))
    threads_per_task=1
    tasks_per_node=$(( max_tasks_per_node / threads_per_task ))
    memory="96GB"
    export is_exclusive=True
    ;;

  "atmensanlfinal")
    walltime="00:30:00"
    ntasks=${max_tasks_per_node}
    threads_per_task=1
    tasks_per_node=$(( max_tasks_per_node / threads_per_task ))
    export is_exclusive=True
    ;;

  "eobs" | "eomg")
    if [[ "${step}" == "eobs" ]]; then
      walltime="00:15:00"
    else
      walltime="00:30:00"
    fi

    case ${CASE} in
      "C768")                 ntasks=200;;
      "C384")                 ntasks=100;;
      "C192" | "C96" | "C48") ntasks=40;;
      *)
        echo "FATAL ERROR: Resources not defined for job ${step} at resolution ${CASE}"
        exit 4
        ;;
    esac
    threads_per_task=2
    # NOTE The number of tasks and cores used must be the same for eobs
    # See https://github.com/NOAA-EMC/global-workflow/issues/2092 for details
    tasks_per_node=$(( max_tasks_per_node / threads_per_task ))
    export is_exclusive=True
    # Unset tasks_per_node if it is not a multiple of max_tasks_per_node
    # to prevent dropping data on the floor.  This should be set int
    # config.resources.{machine} instead.  This will result in an error at
    # experiment setup time if not set in config.resources.{machine}.
    if [[ $(( max_tasks_per_node % tasks_per_node )) != 0 ]]; then
      unset max_tasks_per_node
    fi
    ;;

  "ediag")
    walltime="00:15:00"
    ntasks=48
    threads_per_task=1
    tasks_per_node=$(( max_tasks_per_node / threads_per_task ))
    memory="30GB"
    ;;

  "eupd")
    walltime="00:30:00"
    case ${CASE} in
      "C768")
        ntasks=480
        threads_per_task=6
        ;;
      "C384")
        ntasks=270
        threads_per_task=8
        ;;
      "C192" | "C96" | "C48")
        ntasks=42
        threads_per_task=2
        ;;
      *)
        echo "FATAL ERROR: Resources not defined for job ${step} at resolution ${CASE}"
        exit 4
        ;;
    esac
    tasks_per_node=$(( max_tasks_per_node / threads_per_task ))
    export is_exclusive=True
    ;;

  "ecen")
    walltime="00:10:00"
    ntasks=80
    threads_per_task=4
    if [[ ${CASE} == "C384" || ${CASE} == "C192" || ${CASE} == "C96" || ${CASE} == "C48" ]]; then
      threads_per_task=2
    fi
    tasks_per_node=$(( max_tasks_per_node / threads_per_task ))
    export threads_per_task_cycle=${threads_per_task}
    export tasks_per_node_cycle=${tasks_per_node}
    export is_exclusive=True
    ;;

  "esfc")
    walltime="00:15:00"
    ntasks=80
    threads_per_task=1
    tasks_per_node=$(( max_tasks_per_node / threads_per_task ))
    threads_per_task_cycle=${threads_per_task}
    tasks_per_node_cycle=$(( max_tasks_per_node / threads_per_task_cycle ))
    ;;

  "epos")
    walltime="00:15:00"
    [[ ${CASE} == "C768" ]] && walltime="00:25:00"
    ntasks=80
    threads_per_task=1
    tasks_per_node=$(( max_tasks_per_node / threads_per_task ))
    export is_exclusive=True
    ;;

  "postsnd")
    walltime="02:00:00"
    ntasks=40
    threads_per_task=8
    tasks_per_node=10
    export ntasks_postsndcfp=9
    export tasks_per_node_postsndcfp=1
    postsnd_req_cores=$(( tasks_per_node * threads_per_task ))
    if (( postsnd_req_cores > max_tasks_per_node )); then
        tasks_per_node=$(( max_tasks_per_node / threads_per_task ))
    fi
    export is_exclusive=True
    ;;

  "awips")
    walltime="03:30:00"
    ntasks=1
    tasks_per_node=1
    threads_per_task=1
    memory="3GB"
    ;;

  "npoess")
    walltime="03:30:00"
    ntasks=1
    tasks_per_node=1
    threads_per_task=1
    memory="3GB"
    ;;

  "gempak")
    walltime="00:30:00"
    ntasks_gdas=2
    ntasks_gfs=28
    tasks_per_node_gdas=2
    tasks_per_node_gfs=28
    threads_per_task=1
    memory_gdas="4GB"
    memory_gfs="2GB"
    ;;

  "mos_stn_prep")
    walltime="00:10:00"
    ntasks=3
    tasks_per_node=3
    threads_per_task=1
    memory="5GB"
    NTASK="${ntasks}"
    export PTILE="${tasks_per_node}"
    ;;

  "mos_grd_prep")
    walltime="00:10:00"
    ntasks=4
    tasks_per_node=4
    threads_per_task=1
    memory="16GB"
    NTASK="${ntasks}"
    export PTILE="${tasks_per_node}"
    ;;

  "mos_ext_stn_prep")
    walltime="00:15:00"
    ntasks=2
    tasks_per_node=2
    threads_per_task=1
    memory="5GB"
    NTASK="${ntasks}"
    export PTILE="${tasks_per_node}"
    ;;

  "mos_ext_grd_prep")
    walltime="00:10:00"
    ntasks=7
    tasks_per_node=7
    threads_per_task=1
    memory="3GB"
    NTASK="${ntasks}"
    export PTILE="${tasks_per_node}"
    ;;

  "mos_stn_fcst")
    walltime="00:10:00"
    ntasks=5
    tasks_per_node=5
    threads_per_task=1
    memory="40GB"
    NTASK="${ntasks}"
    export PTILE="${tasks_per_node}"
    ;;

  "mos_grd_fcst")
    walltime="00:10:00"
    ntasks=7
    tasks_per_node=7
    threads_per_task=1
    memory="50GB"
    NTASK="${ntasks}"
    export PTILE="${tasks_per_node}"
    ;;

  "mos_ext_stn_fcst")
    walltime="00:20:00"
    ntasks=3
    tasks_per_node=3
    threads_per_task=1
    memory="50GB"
    NTASK="${ntasks}"
    export PTILE="${tasks_per_node}"
    export prepost=True
    ;;

  "mos_ext_grd_fcst")
    walltime="00:10:00"
    ntasks=7
    tasks_per_node=7
    threads_per_task=1
    memory="50GB"
    NTASK="${ntasks}"
    export PTILE="${tasks_per_node}"
    ;;

  "mos_stn_prdgen")
    walltime="00:10:00"
    ntasks=1
    tasks_per_node=1
    threads_per_task=1
    memory="15GB"
    NTASK="${ntasks}"
    export PTILE="${tasks_per_node}"
    export prepost=True
    ;;

  "mos_grd_prdgen")
    walltime="00:40:00"
    ntasks=72
    tasks_per_node=18
    threads_per_task=4
    memory="20GB"
    NTASK="${ntasks}"
    export PTILE="${tasks_per_node}"
    export OMP_NUM_THREADS="${threads_per_task}"
    ;;

  "mos_ext_stn_prdgen")
    walltime="00:10:00"
    ntasks=1
    tasks_per_node=1
    threads_per_task=1
    memory="15GB"
    NTASK="${ntasks}"
    export PTILE="${tasks_per_node}"
    export prepost=True
    ;;

  "mos_ext_grd_prdgen")
    walltime="00:30:00"
    ntasks=96
    tasks_per_node=6
    threads_per_task=16
    memory="30GB"
    NTASK="${ntasks}"
    export PTILE="${tasks_per_node}"
    export OMP_NUM_THREADS="${threads_per_task}"
    ;;

  "mos_wx_prdgen")
    walltime="00:10:00"
    ntasks=4
    tasks_per_node=2
    threads_per_task=2
    memory="10GB"
    NTASK="${ntasks}"
    export PTILE="${tasks_per_node}"
    export OMP_NUM_THREADS="${threads_per_task}"
    ;;

  "mos_wx_ext_prdgen")
    walltime="00:10:00"
    ntasks=4
    tasks_per_node=2
    threads_per_task=2
    memory="10GB"
    NTASK="${ntasks}"
    export PTILE="${tasks_per_node}"
    export OMP_NUM_THREADS="${threads_per_task}"
    ;;

  *)
    echo "FATAL ERROR: Invalid job ${step} passed to ${BASH_SOURCE[0]}"
    exit 1
    ;;

esac

# Get machine-specific resources, overriding/extending the above assignments
if [[ -f "${EXPDIR}/config.resources.${machine}" ]]; then
   source "${EXPDIR}/config.resources.${machine}"
fi

# Check for RUN-specific variables and export them
for resource_var in threads_per_task ntasks tasks_per_node NTASKS memory walltime; do
   run_resource_var="${resource_var}_${RUN}"
   if [[ -n "${!run_resource_var+0}" ]]; then
      declare -x "${resource_var}"="${!run_resource_var}"
   elif [[ -n "${!resource_var+0}" ]]; then
      export "${resource_var?}"
   fi
done

echo "END: config.resources"<|MERGE_RESOLUTION|>--- conflicted
+++ resolved
@@ -408,31 +408,11 @@
     export layout_x
     export layout_y
 
-<<<<<<< HEAD
-    export wtime_aeroanlvar="00:55:00"
-    export npe_aeroanlvar_gdas=$(( layout_x * layout_y * 6 ))
-    export npe_aeroanlvar_gfs=$(( layout_x * layout_y * 6 ))
-    export nth_aeroanlvar_gdas=1
-    export nth_aeroanlvar_gfs=1
-    export npe_node_aeroanlvar_gdas=$(( npe_node_max / nth_aeroanlvar_gdas ))
-    export npe_node_aeroanlvar_gfs=$(( npe_node_max / nth_aeroanlvar_gfs ))
-    export is_exclusive=True
-
-    var_npe_node="npe_node_aeroanlvar_${RUN}"
-    var_nth="nth_aeroanlvar_${RUN}"
-    var_npe="npe_aeroanlvar_${RUN}"
-    if [[ -n "${!var_npe_node+0}" ]]; then
-      declare -x "npe_node_aeroanlvar"="${!var_npe_node}" \
-                 "nth_aeroanlvar"="${!var_nth}" \
-                 "npe_aeroanlvar"="${!var_npe}"
-    fi
-=======
     walltime="00:30:00"
     ntasks=$(( layout_x * layout_y * 6 ))
     threads_per_task=1
     tasks_per_node=$(( max_tasks_per_node / threads_per_task ))
     export is_exclusive=True
->>>>>>> d3d85f0e
     ;;
 
   "aeroanlgenb")
@@ -462,13 +442,12 @@
     export layout_x
     export layout_y
 
-    export wtime_aeroanlgenb="00:30:00"
-    export npe_aeroanlgenb=$(( layout_x * layout_y * 6 ))
-    export npe_aeroanlgenb_gfs=$(( layout_x * layout_y * 6 ))
-    export nth_aeroanlgenb=1
-    export nth_aeroanlgenb_gfs=1
-    export npe_node_aeroanlgenb=$(( npe_node_max / nth_aeroanlgenb ))
-    export is_exclusive=True
+    walltime="00:30:00"
+    ntasks=$(( layout_x * layout_y * 6 ))
+    threads_per_task=1
+    tasks_per_node=$(( max_tasks_per_node / threads_per_task ))
+    export is_exclusive=True
+
     ;;
 
 
