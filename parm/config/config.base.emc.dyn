#!/bin/ksh -x

########## config.base ##########
# Common to all steps

echo "BEGIN: config.base"

# Machine environment
export machine="@MACHINE@"

# EMC parallel or NCO production
export RUN_ENVIR="emc"

# Account, queue, etc.
export ACCOUNT="@ACCOUNT@"
export QUEUE="@QUEUE@"
export QUEUE_ARCH="@QUEUE_ARCH@"

# Project to use in mass store:
HPSS_PROJECT=emc-global

# Directories relative to installation areas:
export HOMEgfs=@HOMEgfs@
export PARMgfs=$HOMEgfs/parm
export FIXgfs=$HOMEgfs/fix
export USHgfs=$HOMEgfs/ush
export UTILgfs=$HOMEgfs/util
export EXECgfs=$HOMEgfs/exec
export SCRgfs=$HOMEgfs/scripts

########################################################################

# GLOBAL static environment parameters
<<<<<<< HEAD
if [ $machine = "HERA" ]; then

    #export NWPROD="/scratch1/NCEPDEV/global/glopara/nwpara"
    export DMPDIR="/scratch1/NCEPDEV/global/glopara/dump"
    export RTMFIX=$CRTM_FIX

elif [ $machine = "WCOSS_C" ]; then

    export NWPROD="/gpfs/hps/nco/ops/nwprod"
    export DMPDIR="/gpfs/dell3/emc/global/dump"
    [[ $(hostname |cut -c 1) = l ]] && export SITE="LUNA"
    [[ $(hostname |cut -c 1) = s ]] && export SITE="SURGE"
    export RTMFIX=$CRTM_FIX

elif [ $machine = "WCOSS_DELL_P3" ]; then

    export NWPROD="/gpfs/dell1/nco/ops/nwprod"
    export DMPDIR="/gpfs/dell3/emc/global/dump"
    [[ $(hostname |cut -c 1) = m ]] && export SITE="MARS"
    [[ $(hostname |cut -c 1) = v ]] && export SITE="VENUS"
    export RTMFIX=$CRTM_FIX
fi


# Machine specific paths used everywhere
if [ $machine = "HERA" ]; then

    # USER specific paths
    export HOMEDIR="/scratch1/NCEPDEV/global/$USER"
    export STMP="/scratch1/NCEPDEV/stmp2/$USER"
    export PTMP="/scratch1/NCEPDEV/stmp4/$USER"
    export NOSCRUB="$HOMEDIR"

    # Base directories for various builds
    export BASE_GIT="/scratch1/NCEPDEV/global/glopara/git"
    export BASE_SVN="/scratch1/NCEPDEV/global/glopara/svn"

elif [ $machine = "WCOSS_C" ]; then

    # USER specific paths
    export HOMEDIR="/gpfs/hps3/emc/global/noscrub/$USER"
    export STMP="/gpfs/hps2/stmp/$USER"
    export PTMP="/gpfs/hps2/ptmp/$USER"
    export NOSCRUB="/gpfs/hps3/emc/global/noscrub/$USER"

    # Base directories for various builds
    export BASE_GIT="/gpfs/hps3/emc/global/noscrub/emc.glopara/git"
    export BASE_SVN="/gpfs/hps3/emc/global/noscrub/emc.glopara/svn"

elif [ $machine = "WCOSS_DELL_P3" ]; then

    # USER specific paths
    export HOMEDIR="/gpfs/dell2/emc/modeling/noscrub/$USER"
    export STMP="/gpfs/dell3/stmp/$USER"
    export PTMP="/gpfs/dell3/ptmp/$USER"
    export NOSCRUB="/gpfs/dell2/emc/modeling/noscrub/$USER"

    # Base directories for various builds
    export BASE_GIT="/gpfs/dell2/emc/modeling/noscrub/emc.glopara/git"
    export BASE_SVN="/gpfs/dell2/emc/modeling/noscrub/emc.glopara/git"

fi
=======
export NWPROD="@NWPROD@"
export DMPDIR="@DMPDIR@"
export RTMFIX=$CRTM_FIX

# USER specific paths
export HOMEDIR="@HOMEDIR@"
export STMP="@STMP@"
export PTMP="@PTMP@"
export NOSCRUB="@NOSCRUB@"

# Base directories for various builds
export BASE_GIT="@BASE_GIT@"
export BASE_SVN="@BASE_SVN@"
>>>>>>> 0e0dc873

# Toggle to turn on/off GFS downstream processing.
export DO_BUFRSND="YES"
export DO_GEMPAK="NO"
export DO_AWIPS="NO"

# NO for retrospective parallel; YES for real-time parallel
export REALTIME="NO"


####################################################
# DO NOT ADD MACHINE DEPENDENT STUFF BELOW THIS LINE
# IF YOU HAVE TO MAKE MACHINE SPECIFIC CHANGES BELOW
# FEEL FREE TO MOVE THEM ABOVE THIS LINE TO KEEP IT
# CLEAR
####################################################
# Build paths relative to $HOMEgfs
export HOMEgsi="$HOMEgfs"
export FIXgsi="$HOMEgfs/fix/fix_gsi"
export HOMEfv3gfs="$HOMEgfs/sorc/fv3gfs.fd"
export HOMEpost="$HOMEgfs"
export HOMEobsproc_prep="$BASE_GIT/obsproc/gfsv16/obsproc_prep.iss70457.netcdfhistory_new"
export HOMEobsproc_network="$BASE_GIT/obsproc/gfsv16/obsproc_global.iss71402.supportGFSv16"
export HOMEobsproc_global=$HOMEobsproc_network
export BASE_VERIF="$BASE_SVN/verif/global/tags/vsdb"

# CONVENIENT utility scripts and other environment parameters
export NCP="/bin/cp -p"
export NMV="/bin/mv"
export NLN="/bin/ln -sf"
export VERBOSE="YES"
export KEEPDATA="NO"
export CHGRP_CMD="chgrp rstprod"
export NEMSIOGET="$HOMEgfs/exec/nemsio_get"

# Machine environment, jobs, and other utility scripts
export BASE_ENV="$HOMEgfs/env"
export BASE_JOB="$HOMEgfs/jobs/rocoto"

# EXPERIMENT specific environment parameters
export SDATE=@SDATE@
export EDATE=@EDATE@
export assim_freq=6
export PSLOT="@PSLOT@"
export EXPDIR="@EXPDIR@/$PSLOT"
export ROTDIR="@ROTDIR@/$PSLOT"
export ROTDIR_DUMP="YES"                #Note: A value of "NO" does not currently work
export DUMP_SUFFIX=""
export RUNDIR="$STMP/RUNDIRS/$PSLOT"
export DATAROOT="$RUNDIR/$CDATE/$CDUMP"
export ARCDIR="$NOSCRUB/archive/$PSLOT"
export ICSDIR="@ICSDIR@"
export ATARDIR="/NCEPDEV/$HPSS_PROJECT/1year/$USER/$machine/scratch/$PSLOT"

# Commonly defined parameters in JJOBS
export envir=${envir:-"prod"}
export NET="gfs"
export RUN=${RUN:-${CDUMP:-"gfs"}}
export jlogfile="${EXPDIR}/logs/jlogfile"
export ERRSCRIPT=${ERRSCRIPT:-'eval [[ $err = 0 ]]'}
export LOGSCRIPT=${LOGSCRIPT:-""}
#export ERRSCRIPT=${ERRSCRIPT:-"err_chk"}
#export LOGSCRIPT=${LOGSCRIPT:-"startmsg"}
export REDOUT="1>"
export REDERR="2>"

export SENDECF="NO"
export SENDCOM="NO"
export SENDDBN="NO"
export SENDSDM="NO"

# Resolution specific parameters
export LEVS=128
export CASE="@CASECTL@"
export CASE_ENKF="@CASEENS@"

# Surface cycle update frequency
if [[ "$CDUMP" == "gdas" ]] ; then
   export FHCYC=1
   export FTSFS=10
elif [[ "$CDUMP" == "gfs" ]] ; then
   export FHCYC=24
fi

# Output frequency of the forecast model (for cycling)
export FHMIN=0
export FHMAX=9
export FHOUT=3

# Cycle to run EnKF  (set to BOTH for both gfs and gdas)
export EUPD_CYC="gdas"

# GFS cycle info
export gfs_cyc=@gfs_cyc@ # 0: no GFS cycle, 1: 00Z only, 2: 00Z and 12Z only, 4: all 4 cycles.

# GFS output and frequency
export FHMIN_GFS=0

export FHMAX_GFS_00=384
export FHMAX_GFS_06=384
export FHMAX_GFS_12=384
export FHMAX_GFS_18=384
export FHMAX_GFS=$(eval echo \${FHMAX_GFS_$cyc})

export FHOUT_GFS=3
export FHMAX_HF_GFS=0
export FHOUT_HF_GFS=1

# I/O QUILTING, true--use Write Component; false--use GFDL FMS
# if quilting=true, choose OUTPUT_GRID as cubed_sphere_grid in netcdf or gaussian_grid
# if gaussian_grid, set OUTPUT_FILE for nemsio or netcdf
# WRITE_DOPOST=true, use inline POST
export QUILTING=".true."
export OUTPUT_GRID="gaussian_grid"
export OUTPUT_FILE="netcdf"
export WRITE_DOPOST=".true."

# suffix options depending on file format
if [ $OUTPUT_FILE = "netcdf" ]; then
    export SUFFIX=".nc"
    export NEMSIO_IN=".false."
    export NETCDF_IN=".true."
else
    export SUFFIX=".nemsio"
    export NEMSIO_IN=".true."
    export NETCDF_IN=".false."
fi

# IAU related parameters
export DOIAU="YES"        # Enable 4DIAU for control with 3 increments
export IAUFHRS="3,6,9"
export IAU_FHROT=`echo $IAUFHRS | cut -c1`
export IAU_DELTHRS=6
export IAU_OFFSET=6
export DOIAU_ENKF="YES"   # Enable 4DIAU for EnKF ensemble
export IAUFHRS_ENKF="3,6,9"
export IAU_DELTHRS_ENKF=6
if [[ "$SDATE" = "$CDATE" ]]; then
  export IAU_OFFSET=0
  export IAU_FHROT=0
fi

# Use Jacobians in eupd and thereby remove need to run eomg
export lobsdiag_forenkf=".true."

# run GLDAS to spin up land ICs
export DO_GLDAS=YES
export gldas_cyc=00

# run wave component
export DO_WAVE=YES
export WAVE_CDUMP="gdas"

# Microphysics Options: 99-ZhaoCarr, 8-Thompson; 6-WSM6, 10-MG, 11-GFDL
export imp_physics=11

# Shared parameters
# Hybrid related
export DOHYBVAR="YES"
export NMEM_ENKF=@NMEM_ENKF@
export SMOOTH_ENKF="NO"
export l4densvar=".true."
export lwrite4danl=".true."

# EnKF output frequency
if [ $DOHYBVAR = "YES" ]; then
    export FHMIN_ENKF=3
    export FHMAX_ENKF=9
    if [ $l4densvar = ".true." ]; then
        export FHOUT=1
        export FHOUT_ENKF=1
    else
        export FHOUT_ENKF=3
    fi
fi

# turned on nsst in anal and/or fcst steps, and turn off rtgsst
export DONST="YES"
if [ $DONST = "YES" ]; then export FNTSFA="        "; fi

# The switch to apply SST elevation correction or not
export nst_anl=.true.

# Analysis increments to zero in CALCINCEXEC
export INCREMENTS_TO_ZERO="'liq_wat_inc','icmr_inc'"

if [ $OUTPUT_FILE = "nemsio" ]; then
    export DO_CALC_INCREMENT="YES"
    export DO_CALC_ANALYSIS="NO"
fi

# Stratospheric increments to zero
export INCVARS_ZERO_STRAT="'sphum_inc','liq_wat_inc','icmr_inc'"
export INCVARS_EFOLD="5"

# Swith to generate netcdf or binary diagnostic files.  If not specified,
# script default to binary diagnostic files.   Set diagnostic file
# variables here since used in both DA and vrfy jobs
export netcdf_diag=".true."
export binary_diag=".false."

# Verification options
export DO_METP="YES"                  # Run MET+ jobs

# Archiving options
export HPSSARCH="NO"         # save data to HPSS archive
export ARCH_CYC=00           # Archive data at this cycle for warm_start capability
export ARCH_WARMICFREQ=4     # Archive frequency in days for warm_start capability
export ARCH_FCSTICFREQ=1     # Archive frequency in days for gdas and gfs forecast-only capability

echo "END: config.base"<|MERGE_RESOLUTION|>--- conflicted
+++ resolved
@@ -31,70 +31,6 @@
 ########################################################################
 
 # GLOBAL static environment parameters
-<<<<<<< HEAD
-if [ $machine = "HERA" ]; then
-
-    #export NWPROD="/scratch1/NCEPDEV/global/glopara/nwpara"
-    export DMPDIR="/scratch1/NCEPDEV/global/glopara/dump"
-    export RTMFIX=$CRTM_FIX
-
-elif [ $machine = "WCOSS_C" ]; then
-
-    export NWPROD="/gpfs/hps/nco/ops/nwprod"
-    export DMPDIR="/gpfs/dell3/emc/global/dump"
-    [[ $(hostname |cut -c 1) = l ]] && export SITE="LUNA"
-    [[ $(hostname |cut -c 1) = s ]] && export SITE="SURGE"
-    export RTMFIX=$CRTM_FIX
-
-elif [ $machine = "WCOSS_DELL_P3" ]; then
-
-    export NWPROD="/gpfs/dell1/nco/ops/nwprod"
-    export DMPDIR="/gpfs/dell3/emc/global/dump"
-    [[ $(hostname |cut -c 1) = m ]] && export SITE="MARS"
-    [[ $(hostname |cut -c 1) = v ]] && export SITE="VENUS"
-    export RTMFIX=$CRTM_FIX
-fi
-
-
-# Machine specific paths used everywhere
-if [ $machine = "HERA" ]; then
-
-    # USER specific paths
-    export HOMEDIR="/scratch1/NCEPDEV/global/$USER"
-    export STMP="/scratch1/NCEPDEV/stmp2/$USER"
-    export PTMP="/scratch1/NCEPDEV/stmp4/$USER"
-    export NOSCRUB="$HOMEDIR"
-
-    # Base directories for various builds
-    export BASE_GIT="/scratch1/NCEPDEV/global/glopara/git"
-    export BASE_SVN="/scratch1/NCEPDEV/global/glopara/svn"
-
-elif [ $machine = "WCOSS_C" ]; then
-
-    # USER specific paths
-    export HOMEDIR="/gpfs/hps3/emc/global/noscrub/$USER"
-    export STMP="/gpfs/hps2/stmp/$USER"
-    export PTMP="/gpfs/hps2/ptmp/$USER"
-    export NOSCRUB="/gpfs/hps3/emc/global/noscrub/$USER"
-
-    # Base directories for various builds
-    export BASE_GIT="/gpfs/hps3/emc/global/noscrub/emc.glopara/git"
-    export BASE_SVN="/gpfs/hps3/emc/global/noscrub/emc.glopara/svn"
-
-elif [ $machine = "WCOSS_DELL_P3" ]; then
-
-    # USER specific paths
-    export HOMEDIR="/gpfs/dell2/emc/modeling/noscrub/$USER"
-    export STMP="/gpfs/dell3/stmp/$USER"
-    export PTMP="/gpfs/dell3/ptmp/$USER"
-    export NOSCRUB="/gpfs/dell2/emc/modeling/noscrub/$USER"
-
-    # Base directories for various builds
-    export BASE_GIT="/gpfs/dell2/emc/modeling/noscrub/emc.glopara/git"
-    export BASE_SVN="/gpfs/dell2/emc/modeling/noscrub/emc.glopara/git"
-
-fi
-=======
 export NWPROD="@NWPROD@"
 export DMPDIR="@DMPDIR@"
 export RTMFIX=$CRTM_FIX
@@ -108,7 +44,6 @@
 # Base directories for various builds
 export BASE_GIT="@BASE_GIT@"
 export BASE_SVN="@BASE_SVN@"
->>>>>>> 0e0dc873
 
 # Toggle to turn on/off GFS downstream processing.
 export DO_BUFRSND="YES"
