--- conflicted
+++ resolved
@@ -36,10 +36,9 @@
         self.mode = base['MODE']
 
         if self.mode not in self.VALID_MODES:
-<<<<<<< HEAD
-            raise NotImplementedError(f'{self.mode} is not a valid application mode.\n' +
-                                      'Valid application modes are:\n' +
-                                      f'{", ".join(self.VALID_MODES)}')
+            raise NotImplementedError(f'{self.mode} is not a valid application mode.\n'
+                                      f'Valid application modes are:\n'
+                                      f'{", ".join(self.VALID_MODES)}\n')
 
         self.net = _base['NET']
         self.model_app = _base.get('APP', 'ATM')
@@ -56,7 +55,6 @@
         self.do_verfozn = _base.get('DO_VERFOZN', True)
         self.do_verfrad = _base.get('DO_VERFRAD', True)
         self.do_vminmon = _base.get('DO_VMINMON', True)
-        self.do_anlstat = _base.get('DO_ANLSTAT', False)
         self.do_tracker = _base.get('DO_TRACKER', True)
         self.do_genesis = _base.get('DO_GENESIS', True)
         self.do_genesis_fsu = _base.get('DO_GENESIS_FSU', False)
@@ -66,44 +64,10 @@
         self.do_mos = _base.get('DO_MOS', False)
         self.do_extractvars = _base.get('DO_EXTRACTVARS', False)
 
-        self.do_hpssarch = _base.get('HPSSARCH', False)
-
-        self.nens = _base.get('NMEM_ENS', 0)
-        self.fcst_segments = _base.get('FCST_SEGMENTS', None)
-=======
-            raise NotImplementedError(f'{self.mode} is not a valid application mode.\n'
-                                      f'Valid application modes are:\n'
-                                      f'{", ".join(self.VALID_MODES)}\n')
-
-        self.net = base['NET']
-        self.model_app = base.get('APP', 'ATM')
-        self.do_atm = base.get('DO_ATM', True)
-        self.do_wave = base.get('DO_WAVE', False)
-        self.do_wave_bnd = base.get('DOBNDPNT_WAVE', False)
-        self.do_ocean = base.get('DO_OCN', False)
-        self.do_ice = base.get('DO_ICE', False)
-        self.do_aero = base.get('DO_AERO', False)
-        self.do_prep_obs_aero = base.get('DO_PREP_OBS_AERO', False)
-        self.do_bufrsnd = base.get('DO_BUFRSND', False)
-        self.do_gempak = base.get('DO_GEMPAK', False)
-        self.do_awips = base.get('DO_AWIPS', False)
-        self.do_verfozn = base.get('DO_VERFOZN', True)
-        self.do_verfrad = base.get('DO_VERFRAD', True)
-        self.do_vminmon = base.get('DO_VMINMON', True)
-        self.do_tracker = base.get('DO_TRACKER', True)
-        self.do_genesis = base.get('DO_GENESIS', True)
-        self.do_genesis_fsu = base.get('DO_GENESIS_FSU', False)
-        self.do_metp = base.get('DO_METP', False)
-        self.do_upp = not base.get('WRITE_DOPOST', True)
-        self.do_goes = base.get('DO_GOES', False)
-        self.do_mos = base.get('DO_MOS', False)
-        self.do_extractvars = base.get('DO_EXTRACTVARS', False)
-
         self.do_hpssarch = base.get('HPSSARCH', False)
 
         self.nens = base.get('NMEM_ENS', 0)
         self.fcst_segments = base.get('FCST_SEGMENTS', None)
->>>>>>> 108db4d5
 
         if not AppConfig.is_monotonic(self.fcst_segments):
             raise ValueError(f'Forecast segments do not increase monotonically: {",".join(self.fcst_segments)}')
