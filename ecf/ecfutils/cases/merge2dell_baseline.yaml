--- conflicted
+++ resolved
@@ -44,10 +44,6 @@
     hord_xx_nh_nonmono: 6
 
   places:
-<<<<<<< HEAD
-=======
-#    DMPDIR: /gpfs/dell2/emc/modeling/noscrub/emc.fv3/com/globaldump
->>>>>>> 9773b2b4
     workflow_file: workflow/cycled_gfs.yaml
 
   post:
