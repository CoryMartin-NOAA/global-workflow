--- conflicted
+++ resolved
@@ -43,11 +43,7 @@
         module load module-service.gaea
     else
         module load module-run.gaea
-<<<<<<< HEAD
         module load module_base.gaea 
-=======
-	module load module_base.gaea 
->>>>>>> 7433dca0
     fi
 else
     echo WARNING: UNKNOWN PLATFORM 
