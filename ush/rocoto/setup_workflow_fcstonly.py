#!/usr/bin/env python

'''
    PROGRAM:
        Create the ROCOTO workflow for a forecast only experiment given the configuration of the GFS parallel

    AUTHOR:
        Rahul.Mahajan
        rahul.mahajan@noaa.gov

    FILE DEPENDENCIES:
        1. config files for the parallel; e.g. config.base, config.fcst[.gfs], etc.
        Without this dependency, the script will fail

    OUTPUT:
        1. PSLOT.xml: XML workflow
        2. PSLOT.crontab: crontab for ROCOTO run command

'''

import os
import sys
import re
import numpy as np
from datetime import datetime
from argparse import ArgumentParser, ArgumentDefaultsHelpFormatter
import rocoto
import workflow_utils as wfu

#taskplan = ['getic', 'fv3ic', 'waveinit', 'waveprep', 'fcst', 'post', 'wavepostsbs', 'wavegempak', 'waveawipsbulls', 'waveawipsgridded', 'wavepost', 'wavestat', 'wafs', 'wafsgrib2', 'wafsblending', 'wafsgcip', 'wafsgrib20p25', 'wafsblending0p25', 'vrfy', 'metp', 'arch']
taskplan = ['getic', 'fv3ic', 'waveinit', 'waveprep', 'fcst', 'post', 'wavepostsbs', 'wavepostbndpnt', 'wavepostpnt', 'wavegempak', 'waveawipsbulls', 'waveawipsgridded', 'wafs', 'wafsgrib2', 'wafsblending', 'wafsgcip', 'wafsgrib20p25', 'wafsblending0p25', 'vrfy', 'metp', 'arch']

def main():
    parser = ArgumentParser(description='Setup XML workflow and CRONTAB for a forecast only experiment.', formatter_class=ArgumentDefaultsHelpFormatter)
    parser.add_argument('--expdir',help='full path to experiment directory containing config files', type=str, required=False, default=os.environ['PWD'])
    parser.add_argument('--cdump',help='cycle to run forecasts', type=str, choices=['gdas', 'gfs'], default='gfs', required=False)

    args = parser.parse_args()

    configs = wfu.get_configs(args.expdir)

    _base = wfu.config_parser([wfu.find_config('config.base', configs)])

    if not os.path.samefile(args.expdir,_base['EXPDIR']):
        print 'MISMATCH in experiment directories!'
        print 'config.base: EXPDIR = %s' % repr(_base['EXPDIR'])
        print 'input arg:     --expdir = %s' % repr(args.expdir)
        sys.exit(1)

    dict_configs = wfu.source_configs(configs, taskplan)

    dict_configs['base']['CDUMP'] = args.cdump

    # First create workflow XML
    create_xml(dict_configs)

    # Next create the crontab
    wfu.create_crontab(dict_configs['base'])

    return


def get_preamble():
    '''
        Generate preamble for XML
    '''

    strings = []

    strings.append('<?xml version="1.0"?>\n')
    strings.append('<!DOCTYPE workflow\n')
    strings.append('[\n')
    strings.append('\t<!--\n')
    strings.append('\tPROGRAM\n')
    strings.append('\t\tMain workflow manager for Forecast only Global Forecast System\n')
    strings.append('\n')
    strings.append('\tAUTHOR:\n')
    strings.append('\t\tRahul Mahajan\n')
    strings.append('\t\trahul.mahajan@noaa.gov\n')
    strings.append('\n')
    strings.append('\tNOTES:\n')
    strings.append('\t\tThis workflow was automatically generated at %s\n' % datetime.now())
    strings.append('\t-->\n')

    return ''.join(strings)


def get_definitions(base):
    '''
        Create entities related to the experiment
    '''

    machine = base.get('machine', wfu.detectMachine())
    scheduler = wfu.get_scheduler(machine)

    strings = []

    strings.append('\n')
    strings.append('\t<!-- Experiment parameters such as name, cycle, resolution -->\n')
    strings.append('\t<!ENTITY PSLOT    "%s">\n' % base['PSLOT'])
    strings.append('\t<!ENTITY CDUMP    "%s">\n' % base['CDUMP'])
    strings.append('\t<!ENTITY CASE     "%s">\n' % base['CASE'])
    strings.append('\n')
    strings.append('\t<!-- Experiment parameters such as starting, ending dates -->\n')
    strings.append('\t<!ENTITY SDATE    "%s">\n' % base['SDATE'].strftime('%Y%m%d%H%M'))
    strings.append('\t<!ENTITY EDATE    "%s">\n' % base['EDATE'].strftime('%Y%m%d%H%M'))
    if base['INTERVAL'] is None:
        print 'cycle INTERVAL cannot be None'
        sys.exit(1)
    strings.append('\t<!ENTITY INTERVAL "%s">\n' % base['INTERVAL'])
    strings.append('\n')
    strings.append('\t<!-- Run Envrionment -->\n')
    strings.append('\t<!ENTITY RUN_ENVIR "%s">\n' % base['RUN_ENVIR'])
    strings.append('\n')
    strings.append('\t<!-- Experiment related directories -->\n')
    strings.append('\t<!ENTITY EXPDIR "%s">\n' % base['EXPDIR'])
    strings.append('\t<!ENTITY ROTDIR "%s">\n' % base['ROTDIR'])
    strings.append('\t<!ENTITY ICSDIR "%s">\n' % base['ICSDIR'])
    strings.append('\n')
    strings.append('\t<!-- Directories for driving the workflow -->\n')
    strings.append('\t<!ENTITY HOMEgfs  "%s">\n' % base['HOMEgfs'])
    strings.append('\t<!ENTITY JOBS_DIR "%s">\n' % base['BASE_JOB'])
    strings.append('\n')
    strings.append('\t<!-- Machine related entities -->\n')
    strings.append('\t<!ENTITY ACCOUNT    "%s">\n' % base['ACCOUNT'])
    strings.append('\t<!ENTITY QUEUE      "%s">\n' % base['QUEUE'])
    strings.append('\t<!ENTITY QUEUE_SERVICE "%s">\n' % base['QUEUE_SERVICE'])
    if scheduler in ['slurm'] and machine in ['ORION']:
       strings.append('\t<!ENTITY PARTITION_BATCH "%s">\n' % base['PARTITION_BATCH'])
    if scheduler in ['slurm']:
       strings.append('\t<!ENTITY PARTITION_SERVICE "%s">\n' % base['QUEUE_SERVICE'])
    strings.append('\t<!ENTITY SCHEDULER  "%s">\n' % scheduler)
    strings.append('\n')
    strings.append('\t<!-- Toggle HPSS archiving -->\n')
    strings.append('\t<!ENTITY ARCHIVE_TO_HPSS "YES">\n')
    strings.append('\n')
    strings.append('\t<!-- ROCOTO parameters that control workflow -->\n')
    strings.append('\t<!ENTITY CYCLETHROTTLE "2">\n')
    strings.append('\t<!ENTITY TASKTHROTTLE  "25">\n')
    strings.append('\t<!ENTITY MAXTRIES      "2">\n')
    strings.append('\n')

    return ''.join(strings)


def get_resources(dict_configs, cdump='gdas'):
    '''
        Create resource entities
    '''

    strings = []

    strings.append('\t<!-- BEGIN: Resource requirements for the workflow -->\n')
    strings.append('\n')

    base = dict_configs['base']
    machine = base.get('machine', wfu.detectMachine())
    reservation = base.get('RESERVATION', 'NONE').upper()
    scheduler = wfu.get_scheduler(machine)

    do_wave = base.get('DO_WAVE', 'NO').upper()
    do_gempak = base.get('DO_GEMPAK', 'NO').upper()
    do_awips = base.get('DO_AWIPS', 'NO').upper()
    do_metp = base.get('DO_METP', 'NO').upper()

    for task in taskplan:

        cfg = dict_configs[task]

        wtimestr, resstr, queuestr, memstr, natstr = wfu.get_resources(machine, cfg, task, reservation, cdump=cdump)

        taskstr = '%s_%s' % (task.upper(), cdump.upper())

        strings.append('\t<!ENTITY QUEUE_%s     "%s">\n' % (taskstr, queuestr))
        if scheduler in ['slurm'] and machine in ['ORION'] and task not in ['getic', 'arch']:
            strings.append('\t<!ENTITY PARTITION_%s "&PARTITION_BATCH;">\n' % taskstr )
        if scheduler in ['slurm'] and task in ['getic', 'arch']:
            strings.append('\t<!ENTITY PARTITION_%s "&PARTITION_SERVICE;">\n' % taskstr )
        strings.append('\t<!ENTITY WALLTIME_%s  "%s">\n' % (taskstr, wtimestr))
        strings.append('\t<!ENTITY RESOURCES_%s "%s">\n' % (taskstr, resstr))
        if len(memstr) != 0:
            strings.append('\t<!ENTITY MEMORY_%s    "%s">\n' % (taskstr, memstr))
        strings.append('\t<!ENTITY NATIVE_%s    "%s">\n' % (taskstr, natstr))

        strings.append('\n')

    strings.append('\t<!-- END: Resource requirements for the workflow -->\n')

    return ''.join(strings)


def get_postgroups(post, cdump='gdas'):

    fhmin = post['FHMIN']
    fhmax = post['FHMAX']
    fhout = post['FHOUT']

    # Get a list of all forecast hours
    if cdump in ['gdas']:
        fhrs = range(fhmin, fhmax+fhout, fhout)
    elif cdump in ['gfs']:
        fhmax = np.max([post['FHMAX_GFS_00'],post['FHMAX_GFS_06'],post['FHMAX_GFS_12'],post['FHMAX_GFS_18']])
        fhout = post['FHOUT_GFS']
        fhmax_hf = post['FHMAX_HF_GFS']
        fhout_hf = post['FHOUT_HF_GFS']
        fhrs_hf = range(fhmin, fhmax_hf+fhout_hf, fhout_hf)
        fhrs = fhrs_hf + range(fhrs_hf[-1]+fhout, fhmax+fhout, fhout)

    npostgrp = post['NPOSTGRP']
    ngrps = npostgrp if len(fhrs) > npostgrp else len(fhrs)

    fhrs = ['f%03d' % f for f in fhrs]
    fhrs = np.array_split(fhrs, ngrps)
    fhrs = [f.tolist() for f in fhrs]

    fhrgrp = ' '.join(['%03d' % x for x in range(1, ngrps+1)])
    fhrdep = ' '.join([f[-1] for f in fhrs])
    fhrlst = ' '.join(['_'.join(f) for f in fhrs])

    return fhrgrp, fhrdep, fhrlst


def get_workflow(dict_configs, cdump='gdas'):
    '''
        Create tasks for forecast only workflow
    '''

    envars = []
    envars.append(rocoto.create_envar(name='RUN_ENVIR', value='&RUN_ENVIR;'))
    envars.append(rocoto.create_envar(name='HOMEgfs', value='&HOMEgfs;'))
    envars.append(rocoto.create_envar(name='EXPDIR', value='&EXPDIR;'))
    envars.append(rocoto.create_envar(name='CDATE', value='<cyclestr>@Y@m@d@H</cyclestr>'))
    envars.append(rocoto.create_envar(name='CDUMP', value='&CDUMP;'))
    envars.append(rocoto.create_envar(name='PDY', value='<cyclestr>@Y@m@d</cyclestr>'))
    envars.append(rocoto.create_envar(name='cyc', value='<cyclestr>@H</cyclestr>'))

    base = dict_configs['base']
    do_wave = base.get('DO_WAVE', 'NO').upper()
    do_wave_cdump = base.get('WAVE_CDUMP', 'BOTH').upper()
    do_gempak = base.get('DO_GEMPAK', 'NO').upper()
    do_awips = base.get('DO_AWIPS', 'NO').upper()
    do_wafs = base.get('WAFSF', 'NO').upper()
    do_metp = base.get('DO_METP', 'NO').upper()

    tasks = []

    # getics
    deps = []
    data = '&ICSDIR;/@Y@m@d@H/&CDUMP;/&CDUMP;.@Y@m@d/@H/siganl.&CDUMP;.@Y@m@d@H'
    dep_dict = {'type':'data', 'data':data}
    deps.append(rocoto.add_dependency(dep_dict))
    data = '&ICSDIR;/@Y@m@d@H/&CDUMP;/&CDUMP;.@Y@m@d/@H/&CDUMP;.t@Hz.sanl'
    dep_dict = {'type':'data', 'data':data}
    deps.append(rocoto.add_dependency(dep_dict))
    data = '&ICSDIR;/@Y@m@d@H/&CDUMP;/&CDUMP;.@Y@m@d/@H/gfnanl.&CDUMP;.@Y@m@d@H'
    dep_dict = {'type':'data', 'data':data}
    deps.append(rocoto.add_dependency(dep_dict))
    data = '&ICSDIR;/@Y@m@d@H/&CDUMP;/&CDUMP;.@Y@m@d/@H/&CDUMP;.t@Hz.atmanl.nemsio'
    dep_dict = {'type':'data', 'data':data}
    deps.append(rocoto.add_dependency(dep_dict))
    dependencies = rocoto.create_dependency(dep_condition='or', dep=deps)

    deps = []
    data = '&ICSDIR;/@Y@m@d@H/&CDUMP;/&CASE;/INPUT/gfs_data.tile6.nc'
    dep_dict = {'type':'data', 'data':data}
    deps.append(rocoto.add_dependency(dep_dict))
    data = '&ICSDIR;/@Y@m@d@H/&CDUMP;/&CASE;/INPUT/sfc_data.tile6.nc'
    dep_dict = {'type':'data', 'data':data}
    deps.append(rocoto.add_dependency(dep_dict))
    deps = rocoto.create_dependency(dep_condition='and', dep=deps)
    dependencies2 = rocoto.create_dependency(dep_condition='not', dep=deps)

    deps = []
    deps.append(dependencies)
    deps.append(dependencies2)
    dependencies = rocoto.create_dependency(dep_condition='and', dep=deps)

    task = wfu.create_wf_task('getic', cdump=cdump, envar=envars, dependency=dependencies)
    tasks.append(task)
    tasks.append('\n')

    # chgres fv3ic
    deps = []
    data = '&ICSDIR;/@Y@m@d@H/&CDUMP;/&CDUMP;.@Y@m@d/@H/siganl.&CDUMP;.@Y@m@d@H'
    dep_dict = {'type':'data', 'data':data}
    deps.append(rocoto.add_dependency(dep_dict))
    data = '&ICSDIR;/@Y@m@d@H/&CDUMP;/&CDUMP;.@Y@m@d/@H/&CDUMP;.t@Hz.sanl'
    dep_dict = {'type':'data', 'data':data}
    deps.append(rocoto.add_dependency(dep_dict))
    data = '&ICSDIR;/@Y@m@d@H/&CDUMP;/&CDUMP;.@Y@m@d/@H/gfnanl.&CDUMP;.@Y@m@d@H'
    dep_dict = {'type':'data', 'data':data}
    deps.append(rocoto.add_dependency(dep_dict))
    data = '&ICSDIR;/@Y@m@d@H/&CDUMP;/&CDUMP;.@Y@m@d/@H/&CDUMP;.t@Hz.atmanl.nemsio'
    dep_dict = {'type':'data', 'data':data}
    deps.append(rocoto.add_dependency(dep_dict))
    dependencies = rocoto.create_dependency(dep_condition='or', dep=deps)

    deps = []
    data = '&ICSDIR;/@Y@m@d@H/&CDUMP;/&CASE;/INPUT/gfs_data.tile6.nc'
    dep_dict = {'type':'data', 'data':data}
    deps.append(rocoto.add_dependency(dep_dict))
    data = '&ICSDIR;/@Y@m@d@H/&CDUMP;/&CASE;/INPUT/sfc_data.tile6.nc'
    dep_dict = {'type':'data', 'data':data}
    deps.append(rocoto.add_dependency(dep_dict))
    deps = rocoto.create_dependency(dep_condition='and', dep=deps)
    dependencies2 = rocoto.create_dependency(dep_condition='not', dep=deps)

    deps = []
    deps.append(dependencies)
    deps.append(dependencies2)
    dependencies = rocoto.create_dependency(dep_condition='and', dep=deps)

    task = wfu.create_wf_task('fv3ic', cdump=cdump, envar=envars, dependency=dependencies)
    tasks.append(task)
    tasks.append('\n')

    # waveinit
    if do_wave in ['Y', 'YES'] and do_wave_cdump in ['GFS', 'BOTH']:
        task = wfu.create_wf_task('waveinit', cdump=cdump, envar=envars)
        tasks.append(task)
        tasks.append('\n')

    # waveprep
    if do_wave in ['Y', 'YES'] and do_wave_cdump in ['GFS', 'BOTH']:
        deps = []
        dep_dict = {'type': 'task', 'name': '%swaveinit' % cdump}
        deps.append(rocoto.add_dependency(dep_dict))
        dependencies = rocoto.create_dependency(dep=deps)
        task = wfu.create_wf_task('waveprep', cdump=cdump, envar=envars, dependency=dependencies)
        tasks.append(task)
        tasks.append('\n')

    # fcst
    deps = []
    data = '&ICSDIR;/@Y@m@d@H/&CDUMP;/&CASE;/INPUT/sfc_data.tile6.nc'
    dep_dict = {'type':'data', 'data':data}
    deps.append(rocoto.add_dependency(dep_dict))
    data = '&ROTDIR;/&CDUMP;.@Y@m@d/@H/RESTART/@Y@m@d.@H0000.sfcanl_data.tile6.nc'
    dep_dict = {'type':'data', 'data':data}
    deps.append(rocoto.add_dependency(dep_dict))
    dependencies = rocoto.create_dependency(dep_condition='or', dep=deps)

    if do_wave in ['Y', 'YES'] and do_wave_cdump in ['GFS', 'BOTH']:
        deps = []
        dep_dict = {'type': 'task', 'name': '%swaveprep' % cdump}
        deps.append(rocoto.add_dependency(dep_dict))
        dependencies2 = rocoto.create_dependency(dep_condition='and', dep=deps)

    deps = []
    deps.append(dependencies)
    if do_wave in ['Y', 'YES'] and do_wave_cdump in ['GFS', 'BOTH']:
        deps.append(dependencies2)
    dependencies = rocoto.create_dependency(dep_condition='and', dep=deps)

    task = wfu.create_wf_task('fcst', cdump=cdump, envar=envars, dependency=dependencies)
    tasks.append(task)
    tasks.append('\n')

    # post
    deps = []
    data = '&ROTDIR;/%s.@Y@m@d/@H/atmos/%s.t@Hz.log#dep#.txt' % (cdump, cdump)
    dep_dict = {'type': 'data', 'data': data}
    deps.append(rocoto.add_dependency(dep_dict))
    dependencies = rocoto.create_dependency(dep=deps)
    fhrgrp = rocoto.create_envar(name='FHRGRP', value='#grp#')
    fhrlst = rocoto.create_envar(name='FHRLST', value='#lst#')
    ROTDIR = rocoto.create_envar(name='ROTDIR', value='&ROTDIR;')
    postenvars = envars + [fhrgrp] + [fhrlst] + [ROTDIR]
    varname1, varname2, varname3 = 'grp', 'dep', 'lst'
    varval1, varval2, varval3 = get_postgroups(dict_configs['post'], cdump=cdump)
    vardict = {varname2: varval2, varname3: varval3}
    task = wfu.create_wf_task('post', cdump=cdump, envar=postenvars, dependency=dependencies,
                              metatask='post', varname=varname1, varval=varval1, vardict=vardict)
    tasks.append(task)
    tasks.append('\n')

    # wavepostsbs
    if do_wave in ['Y', 'YES'] and do_wave_cdump in ['GFS', 'BOTH']:
        deps = []
        data = '&ROTDIR;/%s.@Y@m@d/@H/wave/rundata/%swave.out_grd.gnh_10m.@Y@m@d.@H0000' % (cdump,cdump)
        dep_dict = {'type': 'data', 'data': data}
        deps.append(rocoto.add_dependency(dep_dict))
        data = '&ROTDIR;/%s.@Y@m@d/@H/wave/rundata/%swave.out_grd.aoc_9km.@Y@m@d.@H0000' % (cdump,cdump)
        dep_dict = {'type': 'data', 'data': data}
        deps.append(rocoto.add_dependency(dep_dict))
        data = '&ROTDIR;/%s.@Y@m@d/@H/wave/rundata/%swave.out_grd.gsh_15m.@Y@m@d.@H0000' % (cdump,cdump)
        dep_dict = {'type': 'data', 'data': data}
        deps.append(rocoto.add_dependency(dep_dict))
        dependencies = rocoto.create_dependency(dep_condition='and', dep=deps)
        task = wfu.create_wf_task('wavepostsbs', cdump=cdump, envar=envars, dependency=dependencies)
        tasks.append(task)
        tasks.append('\n')

<<<<<<< HEAD
    # wavepost
    #if do_wave in ['Y', 'YES'] and do_wave_cdump in ['GFS', 'BOTH']:
    #    deps = []
    #    dep_dict = {'type':'task', 'name':'%sfcst' % cdump}
    #    deps.append(rocoto.add_dependency(dep_dict))
    #    dep_dict = {'type':'task', 'name':'%swavepostsbs' % cdump}
    #    deps.append(rocoto.add_dependency(dep_dict))
    #    dependencies = rocoto.create_dependency(dep=deps)
    #    task = wfu.create_wf_task('wavepost', cdump=cdump, envar=envars, dependency=dependencies)
    #    tasks.append(task)
    #    tasks.append('\n')
=======
    # wavepostbndpnt
    if do_wave in ['Y', 'YES']:
        deps = []
        data = '&ROTDIR;/%s.@Y@m@d/@H/atmos/%s.t@Hz.logf192.txt' % (cdump,cdump)
        dep_dict = {'type': 'data', 'data': data}
        deps.append(rocoto.add_dependency(dep_dict))
        dependencies = rocoto.create_dependency(dep=deps)
        task = wfu.create_wf_task('wavepostbndpnt', cdump=cdump, envar=envars, dependency=dependencies)
        tasks.append(task)
        tasks.append('\n')

    # wavepostpnt
    if do_wave in ['Y', 'YES']:
        deps = []
        dep_dict = {'type':'task', 'name':'%sfcst' % cdump}
        deps.append(rocoto.add_dependency(dep_dict))
        dependencies = rocoto.create_dependency(dep=deps)
        task = wfu.create_wf_task('wavepostpnt', cdump=cdump, envar=envars, dependency=dependencies)
        tasks.append(task)
        tasks.append('\n')
>>>>>>> 70f5064e

    # wavestat
    #if do_wave in ['Y', 'YES'] and do_wave_cdump in ['GFS', 'BOTH']:
    #    deps = []
    #    dep_dict = {'type':'task', 'name':'%swavepost' % cdump}
    #    deps.append(rocoto.add_dependency(dep_dict))
    #    dependencies = rocoto.create_dependency(dep=deps)
    #    task = wfu.create_wf_task('wavestat', cdump=cdump, envar=envars, dependency=dependencies)
    #    tasks.append(task)
    #    tasks.append('\n')

    # wavegempak
    if do_wave in ['Y', 'YES'] and do_gempak in ['Y', 'YES']:
        deps = []
        dep_dict = {'type':'task', 'name':'%swavepostsbs' % cdump}
        deps.append(rocoto.add_dependency(dep_dict))
        dependencies = rocoto.create_dependency(dep=deps)
        task = wfu.create_wf_task('wavegempak', cdump=cdump, envar=envars, dependency=dependencies)
        tasks.append(task)
        tasks.append('\n')

    # waveawipsbulls
    if do_wave in ['Y', 'YES'] and do_awips in ['Y', 'YES']:
        deps = []
        dep_dict = {'type':'task', 'name':'%swavepostsbs' % cdump}
        deps.append(rocoto.add_dependency(dep_dict))
        dependencies = rocoto.create_dependency(dep=deps)
        task = wfu.create_wf_task('waveawipsbulls', cdump=cdump, envar=envars, dependency=dependencies)
        tasks.append(task)
        tasks.append('\n')

    # waveawipsgridded
    if do_wave in ['Y', 'YES'] and do_awips in ['Y', 'YES']:
        deps = []
        dep_dict = {'type':'task', 'name':'%swavepostsbs' % cdump}
        deps.append(rocoto.add_dependency(dep_dict))
        dependencies = rocoto.create_dependency(dep=deps)
        task = wfu.create_wf_task('waveawipsgridded', cdump=cdump, envar=envars, dependency=dependencies)
        tasks.append(task)
        tasks.append('\n')

    # wafs
    if do_wafs in ['Y', 'YES']:
        deps = []
        dep_dict = {'type': 'metatask', 'name': '%spost' % cdump}
        deps.append(rocoto.add_dependency(dep_dict))
        dependencies = rocoto.create_dependency(dep=deps)
        task = wfu.create_wf_task('wafs', cdump=cdump, envar=envars, dependency=dependencies)
        tasks.append(task)
        tasks.append('\n')

    # wafsgcip
    if do_wafs in ['Y', 'YES']:
        deps = []
        dep_dict = {'type': 'metatask', 'name': '%spost' % cdump}
        deps.append(rocoto.add_dependency(dep_dict))
        dependencies = rocoto.create_dependency(dep=deps)
        task = wfu.create_wf_task('wafsgcip', cdump=cdump, envar=envars, dependency=dependencies)
        tasks.append(task)
        tasks.append('\n')

    # wafsgrib2
    if do_wafs in ['Y', 'YES']:
        deps = []
        dep_dict = {'type': 'metatask', 'name': '%spost' % cdump}
        deps.append(rocoto.add_dependency(dep_dict))
        dependencies = rocoto.create_dependency(dep=deps)
        task = wfu.create_wf_task('wafsgrib2', cdump=cdump, envar=envars, dependency=dependencies)
        tasks.append(task)
        tasks.append('\n')

    # wafsgrib20p25
    if do_wafs in ['Y', 'YES']:
        deps = []
        dep_dict = {'type': 'metatask', 'name': '%spost' % cdump}
        deps.append(rocoto.add_dependency(dep_dict))
        dependencies = rocoto.create_dependency(dep=deps)
        task = wfu.create_wf_task('wafsgrib20p25', cdump=cdump, envar=envars, dependency=dependencies)
        tasks.append(task)
        tasks.append('\n')

    # wafsblending
    if do_wafs in ['Y', 'YES']:
        deps = []
        dep_dict = {'type': 'task', 'name': '%swafsgrib2' % cdump}
        deps.append(rocoto.add_dependency(dep_dict))
        dependencies = rocoto.create_dependency(dep=deps)
        task = wfu.create_wf_task('wafsblending', cdump=cdump, envar=envars, dependency=dependencies)
        tasks.append(task)
        tasks.append('\n')

    # wafsblending0p25
    if do_wafs in ['Y', 'YES']:
        deps = []
        dep_dict = {'type': 'task', 'name': '%swafsgrib20p25' % cdump}
        deps.append(rocoto.add_dependency(dep_dict))
        dependencies = rocoto.create_dependency(dep=deps)
        task = wfu.create_wf_task('wafsblending0p25', cdump=cdump, envar=envars, dependency=dependencies)
        tasks.append(task)
        tasks.append('\n')

    # vrfy
    deps = []
    dep_dict = {'type':'metatask', 'name':'%spost' % cdump}
    deps.append(rocoto.add_dependency(dep_dict))
    dependencies = rocoto.create_dependency(dep=deps)
    task = wfu.create_wf_task('vrfy', cdump=cdump, envar=envars, dependency=dependencies)
    tasks.append(task)
    tasks.append('\n')

    # metp
    if do_metp in ['Y', 'YES']:
        deps = []
        dep_dict = {'type':'metatask', 'name':'%spost' % cdump}
        deps.append(rocoto.add_dependency(dep_dict))
        dep_dict = {'type':'task', 'name':'%sarch' % cdump, 'offset':'-&INTERVAL;'}
        deps.append(rocoto.add_dependency(dep_dict))
        dependencies = rocoto.create_dependency(dep_condition='and', dep=deps)
        metpcase = rocoto.create_envar(name='METPCASE', value='#metpcase#')
        metpenvars = envars + [metpcase]
        varname1 = 'metpcase'
        varval1 = 'g2g1 g2o1 pcp1'
        task = wfu.create_wf_task('metp', cdump=cdump, envar=metpenvars, dependency=dependencies,
                                  metatask='metp', varname=varname1, varval=varval1)
        tasks.append(task)
        tasks.append('\n')

    # arch
    deps = []
    dep_dict = {'type':'metatask', 'name':'%spost' % cdump}
    deps.append(rocoto.add_dependency(dep_dict))
    dep_dict = {'type':'task', 'name':'%svrfy' % cdump}
    deps.append(rocoto.add_dependency(dep_dict))
    dep_dict = {'type':'streq', 'left':'&ARCHIVE_TO_HPSS;', 'right':'YES'}
    deps.append(rocoto.add_dependency(dep_dict))
    dependencies = rocoto.create_dependency(dep_condition='and', dep=deps)
    task = wfu.create_wf_task('arch', cdump=cdump, envar=envars, dependency=dependencies, final=True)
    tasks.append(task)
    tasks.append('\n')

    return ''.join(tasks)


def get_workflow_body(dict_configs, cdump='gdas'):
    '''
        Create the workflow body
    '''

    strings = []

    strings.append('\n')
    strings.append(']>\n')
    strings.append('\n')
    strings.append('<workflow realtime="F" scheduler="&SCHEDULER;" cyclethrottle="&CYCLETHROTTLE;" taskthrottle="&TASKTHROTTLE;">\n')
    strings.append('\n')
    strings.append('\t<log verbosity="10"><cyclestr>&EXPDIR;/logs/@Y@m@d@H.log</cyclestr></log>\n')
    strings.append('\n')
    strings.append('\t<!-- Define the cycles -->\n')
    strings.append('\t<cycledef group="%s">&SDATE; &EDATE; &INTERVAL;</cycledef>\n' % cdump)
    strings.append('\n')
    strings.append(get_workflow(dict_configs, cdump=cdump))
    strings.append('\n')
    strings.append('</workflow>\n')

    return ''.join(strings)


def create_xml(dict_configs):
    '''
        Given an experiment directory containing config files and
        XML directory containing XML templates, create the workflow XML
    '''


    dict_configs['base']['INTERVAL'] = wfu.get_gfs_interval(dict_configs['base']['gfs_cyc'])
    base = dict_configs['base']

    preamble = get_preamble()
    definitions = get_definitions(base)
    resources = get_resources(dict_configs, cdump=base['CDUMP'])
    workflow = get_workflow_body(dict_configs, cdump=base['CDUMP'])

    # Removes <memory>&MEMORY_JOB_DUMP</memory> post mortem from gdas tasks
    temp_workflow = ''
    memory_dict = []
    for each_resource_string in re.split(r'(\s+)', resources):
        if 'MEMORY' in each_resource_string:
            memory_dict.append(each_resource_string)
    for each_line in re.split(r'(\s+)', workflow):
        if 'MEMORY' not in each_line:
            temp_workflow += each_line
        else:
            if any( substring in each_line for substring in memory_dict):
                temp_workflow += each_line
    workflow = temp_workflow

    # Start writing the XML file
    fh = open('%s/%s.xml' % (base['EXPDIR'], base['PSLOT']), 'w')

    fh.write(preamble)
    fh.write(definitions)
    fh.write(resources)
    fh.write(workflow)

    fh.close()

    return

if __name__ == '__main__':
    main()
    sys.exit(0)<|MERGE_RESOLUTION|>--- conflicted
+++ resolved
@@ -391,19 +391,6 @@
         tasks.append(task)
         tasks.append('\n')
 
-<<<<<<< HEAD
-    # wavepost
-    #if do_wave in ['Y', 'YES'] and do_wave_cdump in ['GFS', 'BOTH']:
-    #    deps = []
-    #    dep_dict = {'type':'task', 'name':'%sfcst' % cdump}
-    #    deps.append(rocoto.add_dependency(dep_dict))
-    #    dep_dict = {'type':'task', 'name':'%swavepostsbs' % cdump}
-    #    deps.append(rocoto.add_dependency(dep_dict))
-    #    dependencies = rocoto.create_dependency(dep=deps)
-    #    task = wfu.create_wf_task('wavepost', cdump=cdump, envar=envars, dependency=dependencies)
-    #    tasks.append(task)
-    #    tasks.append('\n')
-=======
     # wavepostbndpnt
     if do_wave in ['Y', 'YES']:
         deps = []
@@ -424,7 +411,6 @@
         task = wfu.create_wf_task('wavepostpnt', cdump=cdump, envar=envars, dependency=dependencies)
         tasks.append(task)
         tasks.append('\n')
->>>>>>> 70f5064e
 
     # wavestat
     #if do_wave in ['Y', 'YES'] and do_wave_cdump in ['GFS', 'BOTH']:
