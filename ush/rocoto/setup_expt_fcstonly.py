#!/usr/bin/env python

###############################################################
# < next few lines under version control, D O  N O T  E D I T >
# $Date$
# $Revision$
# $Author$
# $Id$
###############################################################

import os
import sys
import glob
import shutil
import socket
from datetime import datetime
from argparse import ArgumentParser, ArgumentDefaultsHelpFormatter


global machines
global expdir, configdir, comrot, pslot, res, idate, edate, gfs_cyc


machines = ['THEIA', 'HERA', 'WCOSS_C', 'WCOSS_DELL_P3']


def makedirs_if_missing(d):
    if not os.path.exists(d):
        os.makedirs(d)


def create_EXPDIR():

    makedirs_if_missing(expdir)
    configs = glob.glob('%s/config.*' % configdir)
    if len(configs) == 0:
        msg = 'no config files found in %s' % configdir
        raise IOError(msg)
    for config in configs:
        shutil.copy(config, expdir)

    return


def create_COMROT():

    makedirs_if_missing(comrot)

    return


def edit_baseconfig():

    base_config = '%s/config.base' % expdir

    here = os.path.dirname(__file__)
    top = os.path.abspath(os.path.join(os.path.abspath(here), '../..'))

    # make a copy of the default before editing
    shutil.copy(base_config, base_config + '.default')

    print '\nSDATE = %s\nEDATE = %s' % (idate, edate)
    with open(base_config + '.default', 'rt') as fi:
        with open(base_config + '.new', 'wt') as fo:
            for line in fi:
                line = line.replace('@MACHINE@', machine.upper()) \
                    .replace('@PSLOT@', pslot) \
                    .replace('@SDATE@', idate.strftime('%Y%m%d%H')) \
                    .replace('@EDATE@', edate.strftime('%Y%m%d%H')) \
                    .replace('@CASECTL@', 'C%d' % res) \
                    .replace('@HOMEgfs@', top) \
                    .replace('@gfs_cyc@', '%d' % gfs_cyc)
                if expdir is not None:
                    line = line.replace('@EXPDIR@', os.path.dirname(expdir))
                if comrot is not None:
                    line = line.replace('@ROTDIR@', os.path.dirname(comrot))
                line = line.replace('@ICSDIR@', os.path.join(os.path.dirname(comrot), 'FV3ICS'))
                fo.write(line)
    os.unlink(base_config)
    os.rename(base_config + '.new', base_config)

    print ''
    print 'EDITED:  %s/config.base as per user input.' % expdir
    print 'DEFAULT: %s/config.base.default is for reference only.' % expdir
    print 'Please verify and delete the default file before proceeding.'
    print ''

    return


if __name__ == '__main__':

    description = '''Setup files and directories to start a GFS parallel.
Create EXPDIR, copy config files
Create COMROT experiment directory structure'''

    parser = ArgumentParser(description=description, formatter_class=ArgumentDefaultsHelpFormatter)
    parser.add_argument('--pslot', help='parallel experiment name', type=str, required=False, default='test')
    parser.add_argument('--res', help='resolution of the model forecast', type=int, required=False, default=192)
    parser.add_argument('--comrot', help='full path to COMROT', type=str, required=False, default=None)
    parser.add_argument('--expdir', help='full path to EXPDIR', type=str, required=False, default=None)
    parser.add_argument('--idate', help='starting date of experiment, initial conditions must exist!', type=str, required=True)
    parser.add_argument('--edate', help='end date experiment', type=str, required=True)
    parser.add_argument('--configdir', help='full path to directory containing the config files', type=str, required=False, default=None)
    parser.add_argument('--gfs_cyc', help='GFS cycles to run', type=int, choices=[0, 1, 2, 4], default=1, required=False)

    args = parser.parse_args()

<<<<<<< HEAD
    if os.path.exists('/lustre') and os.path.exists('/ncrc'):
        machine = 'GAEA'
    elif os.path.exists('/scratch3'):
=======
    if socket.gethostname()[0] == 't':
>>>>>>> bf28204a
        machine = 'THEIA'
    elif socket.gethostname()[0] == 'h':
        machine = 'HERA'
    elif os.path.exists('/gpfs') and os.path.exists('/etc/SuSE-release'):
        machine = 'WCOSS_C'
    elif os.path.exists('/gpfs/dell2'):
        machine = 'WCOSS_DELL_P3'
    else:
        print 'workflow is currently only supported on: %s' % ' '.join(machines)
        raise NotImplementedError('Cannot auto-detect platform, ABORT!')

    configdir = args.configdir
    if not configdir:
        configdir = os.path.abspath(os.path.dirname(__file__) + '/../parm/config')

    pslot = args.pslot
    idate = datetime.strptime(args.idate, '%Y%m%d%H')
    edate = datetime.strptime(args.edate, '%Y%m%d%H')
    res = args.res
    comrot = args.comrot if args.comrot is None else os.path.join(args.comrot, pslot)
    expdir = args.expdir if args.expdir is None else os.path.join(args.expdir, pslot)
    gfs_cyc = args.gfs_cyc

    # COMROT directory
    create_comrot = True
    if os.path.exists(comrot):
        print
        print 'COMROT already exists in %s' % comrot
        print
        overwrite_comrot = raw_input('Do you wish to over-write COMROT [y/N]: ')
        create_comrot = True if overwrite_comrot in ['y', 'yes', 'Y', 'YES'] else False
        if create_comrot:
            shutil.rmtree(comrot)

    if create_comrot:
        create_COMROT()

    # EXP directory
    create_expdir = True
    if os.path.exists(expdir):
        print
        print 'EXPDIR already exists in %s' % expdir
        print
        overwrite_expdir = raw_input('Do you wish to over-write EXPDIR [y/N]: ')
        create_expdir = True if overwrite_expdir in ['y', 'yes', 'Y', 'YES'] else False
        if create_expdir:
            shutil.rmtree(expdir)

    if create_expdir:
        create_EXPDIR()
        edit_baseconfig()

    sys.exit(0)<|MERGE_RESOLUTION|>--- conflicted
+++ resolved
@@ -106,13 +106,7 @@
 
     args = parser.parse_args()
 
-<<<<<<< HEAD
-    if os.path.exists('/lustre') and os.path.exists('/ncrc'):
-        machine = 'GAEA'
-    elif os.path.exists('/scratch3'):
-=======
     if socket.gethostname()[0] == 't':
->>>>>>> bf28204a
         machine = 'THEIA'
     elif socket.gethostname()[0] == 'h':
         machine = 'HERA'
