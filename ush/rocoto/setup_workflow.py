#!/usr/bin/env python

'''
    PROGRAM:
        Create the ROCOTO workflow given the configuration of the GFS parallel

    AUTHOR:
        Rahul.Mahajan
        rahul.mahajan@noaa.gov

    FILE DEPENDENCIES:
        1. config files for the parallel; e.g. config.base, config.fcst[.gfs], etc.
        Without these dependencies, the script will fail

    OUTPUT:
        1. PSLOT.xml: XML workflow
        2. PSLOT.crontab: crontab for ROCOTO run command
'''

import os
import sys
import re
import numpy as np
from datetime import datetime, timedelta
from argparse import ArgumentParser, ArgumentDefaultsHelpFormatter
from collections import OrderedDict
import rocoto
import workflow_utils as wfu

def main():
    parser = ArgumentParser(description='Setup XML workflow and CRONTAB for a GFS parallel.', formatter_class=ArgumentDefaultsHelpFormatter)
    parser.add_argument('--expdir', help='full path to experiment directory containing config files', type=str, required=False, default=os.environ['PWD'])
    args = parser.parse_args()

    configs = wfu.get_configs(args.expdir)

    _base = wfu.config_parser([wfu.find_config('config.base', configs)])

    if not os.path.samefile(args.expdir, _base['EXPDIR']):
        print 'MISMATCH in experiment directories!'
        print 'config.base: EXPDIR = %s' % repr(_base['EXPDIR'])
        print 'input arg:     --expdir = %s' % repr(args.expdir)
        sys.exit(1)

    gfs_steps = ['prep', 'anal', 'analdiag', 'analcalc', 'gldas', 'fcst', 'postsnd', 'post', 'vrfy', 'arch']
    gfs_steps_gempak = ['gempak']
    gfs_steps_awips = ['awips']
    gfs_steps_wafs = ['wafs', 'wafsgrib2', 'wafsblending', 'wafsgcip', 'wafsgrib20p25', 'wafsblending0p25']
    #hyb_steps = ['eobs', 'eomg', 'eupd', 'ecen', 'efcs', 'epos', 'earc']
    metp_steps = ['metp']
    wav_steps = ['waveinit', 'waveprep', 'wavepostsbs', 'wavepostbndpnt', 'wavepostpnt']
    #Implement additional wave jobs at later date
<<<<<<< HEAD
    #wav_steps = ['waveinit', 'waveprep', 'wavepostsbs', 'wavepostbndpnt', 'wavepostpnt', 'wavestat']
    #wav_steps_gempak = ['wavegempaksbs']
    #wav_steps_awips = ['waveawipssbs', 'waveawips']
=======
    #wav_steps = ['waveinit', 'waveprep', 'wavepostsbs', 'wavepost', 'wavestat']
    wav_steps_gempak = ['wavegempak']
    wav_steps_awips = ['waveawipsbulls', 'waveawipsgridded']
>>>>>>> 70abda26
# From gfsv16b latest
#    gfs_steps = ['prep', 'anal', 'gldas', 'fcst', 'postsnd', 'post', 'awips', 'gempak', 'vrfy', 'metp', 'arch']
    hyb_steps = ['eobs', 'ediag', 'eomg', 'eupd', 'ecen', 'esfc', 'efcs', 'echgres', 'epos', 'earc']

    steps = gfs_steps + hyb_steps if _base.get('DOHYBVAR', 'NO') == 'YES' else gfs_steps
    steps = steps + metp_steps if _base.get('DO_METP', 'NO') == 'YES' else steps
    steps = steps + gfs_steps_gempak if _base.get('DO_GEMPAK', 'NO') == 'YES' else steps
    steps = steps + gfs_steps_awips if _base.get('DO_AWIPS', 'NO') == 'YES' else steps
    steps = steps + gfs_steps_wafs if _base.get('WAFSF', 'NO') == 'YES' else steps
    steps = steps + wav_steps if _base.get('DO_WAVE', 'NO') == 'YES' else steps
    steps = steps + wav_steps_gempak if _base.get('DO_GEMPAK', 'NO') == 'YES' else steps
    steps = steps + wav_steps_awips if _base.get('DO_AWIPS', 'NO') == 'YES' else steps

    dict_configs = wfu.source_configs(configs, steps)

    # Check and set gfs_cyc specific variables
    if dict_configs['base']['gfs_cyc'] != 0:
        dict_configs['base'] = get_gfs_cyc_dates(dict_configs['base'])

    # First create workflow XML
    create_xml(dict_configs)

    # Next create the crontab
    wfu.create_crontab(dict_configs['base'])

    return


def get_gfs_cyc_dates(base):
    '''
        Generate GFS dates from experiment dates and gfs_cyc choice
    '''

    base_out = base.copy()

    gfs_cyc = base['gfs_cyc']
    sdate = base['SDATE']
    edate = base['EDATE']

    interval_gfs = wfu.get_gfs_interval(gfs_cyc)

    # Set GFS cycling dates
    hrdet = 0
    if gfs_cyc == 1:
        hrinc = 24 - sdate.hour
        hrdet = edate.hour
    elif gfs_cyc == 2:
        if sdate.hour in [0, 12]:
            hrinc = 12
        elif sdate.hour in [6, 18]:
            hrinc = 6
        if edate.hour in [6, 18]:
            hrdet = 6
    elif gfs_cyc == 4:
        hrinc = 6
    sdate_gfs = sdate + timedelta(hours=hrinc)
    edate_gfs = edate - timedelta(hours=hrdet)
    if sdate_gfs > edate:
        print 'W A R N I N G!'
        print 'Starting date for GFS cycles is after Ending date of experiment'
        print 'SDATE = %s,     EDATE = %s' % (sdate.strftime('%Y%m%d%H'), edate.strftime('%Y%m%d%H'))
        print 'SDATE_GFS = %s, EDATE_GFS = %s' % (sdate_gfs.strftime('%Y%m%d%H'), edate_gfs.strftime('%Y%m%d%H'))
        gfs_cyc = 0

    base_out['gfs_cyc'] = gfs_cyc
    base_out['SDATE_GFS'] = sdate_gfs
    base_out['EDATE_GFS'] = edate_gfs
    base_out['INTERVAL_GFS'] = interval_gfs

    fhmax_gfs = {}
    for hh in ['00', '06', '12', '18']:
        fhmax_gfs[hh] = base.get('FHMAX_GFS_%s' % hh, 'FHMAX_GFS_00')
    base_out['FHMAX_GFS'] = fhmax_gfs

    return base_out


def get_preamble():
    '''
        Generate preamble for XML
    '''

    strings = []

    strings.append('<?xml version="1.0"?>\n')
    strings.append('<!DOCTYPE workflow\n')
    strings.append('[\n')
    strings.append('\t<!--\n')
    strings.append('\tPROGRAM\n')
    strings.append('\t\tMain workflow manager for cycling Global Forecast System\n')
    strings.append('\n')
    strings.append('\tAUTHOR:\n')
    strings.append('\t\tRahul Mahajan\n')
    strings.append('\t\trahul.mahajan@noaa.gov\n')
    strings.append('\n')
    strings.append('\tNOTES:\n')
    strings.append('\t\tThis workflow was automatically generated at %s\n' % datetime.now())
    strings.append('\t-->\n')

    return ''.join(strings)


def get_definitions(base):
    '''
        Create entities related to the experiment
    '''

    machine = base.get('machine', wfu.detectMachine())
    scheduler = wfu.get_scheduler(machine)

    strings = []

    strings.append('\n')
    strings.append('\t<!-- Experiment parameters such as name, starting, ending dates -->\n')
    strings.append('\t<!ENTITY PSLOT "%s">\n' % base['PSLOT'])
    strings.append('\t<!ENTITY SDATE "%s">\n' % base['SDATE'].strftime('%Y%m%d%H%M'))
    strings.append('\t<!ENTITY EDATE "%s">\n' % base['EDATE'].strftime('%Y%m%d%H%M'))

    if base['gfs_cyc'] != 0:
        strings.append(get_gfs_dates(base))
        strings.append('\n')

    strings.append('\t<!-- Run Envrionment -->\n')
    strings.append('\t<!ENTITY RUN_ENVIR "%s">\n' % base['RUN_ENVIR'])
    strings.append('\n')
    strings.append('\t<!-- Experiment and Rotation directory -->\n')
    strings.append('\t<!ENTITY EXPDIR "%s">\n' % base['EXPDIR'])
    strings.append('\t<!ENTITY ROTDIR "%s">\n' % base['ROTDIR'])
    strings.append('\n')
    strings.append('\t<!-- Directories for driving the workflow -->\n')
    strings.append('\t<!ENTITY HOMEgfs  "%s">\n' % base['HOMEgfs'])
    strings.append('\t<!ENTITY JOBS_DIR "%s">\n' % base['BASE_JOB'])
    strings.append('\t<!ENTITY DMPDIR   "%s">\n' % base['DMPDIR'])
    strings.append('\n')
    strings.append('\t<!-- Machine related entities -->\n')
    strings.append('\t<!ENTITY ACCOUNT    "%s">\n' % base['ACCOUNT'])

    strings.append('\t<!ENTITY QUEUE      "%s">\n' % base['QUEUE'])
    strings.append('\t<!ENTITY QUEUE_ARCH "%s">\n' % base['QUEUE_ARCH'])
    if scheduler in ['slurm']:
        strings.append('\t<!ENTITY PARTITION_ARCH "%s">\n' % base['QUEUE_ARCH'])
    strings.append('\t<!ENTITY SCHEDULER  "%s">\n' % scheduler)
    strings.append('\n')
    strings.append('\t<!-- Toggle HPSS archiving -->\n')
    strings.append('\t<!ENTITY ARCHIVE_TO_HPSS "YES">\n')
    strings.append('\n')
    strings.append('\t<!-- ROCOTO parameters that control workflow -->\n')
    strings.append('\t<!ENTITY CYCLETHROTTLE "3">\n')
    strings.append('\t<!ENTITY TASKTHROTTLE  "25">\n')
    strings.append('\t<!ENTITY MAXTRIES      "2">\n')
    strings.append('\n')

    return ''.join(strings)


def get_gfs_dates(base):
    '''
        Generate GFS dates entities
    '''

    strings = []

    strings.append('\n')
    strings.append('\t<!-- Starting and ending dates for GFS cycle -->\n')
    strings.append('\t<!ENTITY SDATE_GFS    "%s">\n' % base['SDATE_GFS'].strftime('%Y%m%d%H%M'))
    strings.append('\t<!ENTITY EDATE_GFS    "%s">\n' % base['EDATE_GFS'].strftime('%Y%m%d%H%M'))
    strings.append('\t<!ENTITY INTERVAL_GFS "%s">\n' % base['INTERVAL_GFS'])

    return ''.join(strings)


def get_gdasgfs_resources(dict_configs, cdump='gdas'):
    '''
        Create GDAS or GFS resource entities
    '''

    base = dict_configs['base']
    machine = base.get('machine', wfu.detectMachine())
    scheduler = wfu.get_scheduler(machine)
    do_bufrsnd = base.get('DO_BUFRSND', 'NO').upper()
    do_gempak = base.get('DO_GEMPAK', 'NO').upper()
    do_awips = base.get('DO_AWIPS', 'NO').upper()
    do_wafs = base.get('WAFSF', 'NO').upper()
    do_metp = base.get('DO_METP', 'NO').upper()
    do_gldas = base.get('DO_GLDAS', 'NO').upper()
    do_wave = base.get('DO_WAVE', 'NO').upper()
    do_waveprdgen = base.get('DO_WAVEPRDGEN', 'NO').upper()
    do_wave_cdump = base.get('WAVE_CDUMP', 'BOTH').upper()
    reservation = base.get('RESERVATION', 'NONE').upper()

    #tasks = ['prep', 'anal', 'fcst', 'post', 'vrfy', 'arch']
    tasks = ['prep', 'anal', 'analcalc']

    if cdump in ['gdas']:
        tasks += ['analdiag']
    if cdump in ['gdas'] and do_gldas in ['Y', 'YES']:
        tasks += ['gldas']
    if cdump in ['gdas'] and do_wave in ['Y', 'YES'] and do_wave_cdump in ['GDAS', 'BOTH']:
        #tasks += ['waveinit', 'waveprep', 'wavepostsbs', 'wavepostbndpnt', 'wavepostpnt', 'wavestat']
        tasks += ['waveinit', 'waveprep', 'wavepostsbs', 'wavepostbndpnt', 'wavepostpnt']

    tasks += ['fcst', 'post', 'vrfy', 'arch']

    if cdump in ['gfs'] and do_wave in ['Y', 'YES'] and do_wave_cdump in ['GFS', 'BOTH']:
        #tasks += ['waveinit', 'waveprep', 'wavepostsbs', 'wavepostbndpnt', 'wavepostpnt', 'wavestat']
        tasks += ['waveinit', 'waveprep', 'wavepostsbs', 'wavepostbndpnt', 'wavepostpnt']
    if cdump in ['gfs'] and do_bufrsnd in ['Y', 'YES']:
        tasks += ['postsnd']
    if cdump in ['gfs'] and do_gempak in ['Y', 'YES']:
        tasks += ['gempak']
    if cdump in ['gfs'] and do_wave in ['Y', 'YES'] and do_gempak in ['Y', 'YES']:
        tasks += ['wavegempak']
    if cdump in ['gfs'] and do_awips in ['Y', 'YES']:
        tasks += ['awips']
    if cdump in ['gfs'] and do_wafs in ['Y', 'YES']:
        tasks += ['wafs', 'wafsgrib2', 'wafsblending', 'wafsgcip', 'wafsgrib20p25', 'wafsblending0p25']
    if cdump in ['gfs'] and do_metp in ['Y', 'YES']:
        tasks += ['metp']
    if cdump in ['gfs'] and do_wave in ['Y', 'YES'] and do_awips in ['Y', 'YES']:
        tasks += ['waveawipsbulls', 'waveawipsgridded']
 
    dict_resources = OrderedDict()

    for task in tasks:

        cfg = dict_configs[task]

        wtimestr, resstr, queuestr, memstr, natstr = wfu.get_resources(machine, cfg, task, reservation, cdump=cdump)
        taskstr = '%s_%s' % (task.upper(), cdump.upper())

        strings = []
        strings.append('\t<!ENTITY QUEUE_%s     "%s">\n' % (taskstr, queuestr))
        if scheduler in ['slurm'] and task in ['arch']:
            strings.append('\t<!ENTITY PARTITION_%s "&PARTITION_ARCH;">\n' % taskstr )
        strings.append('\t<!ENTITY WALLTIME_%s  "%s">\n' % (taskstr, wtimestr))
        strings.append('\t<!ENTITY RESOURCES_%s "%s">\n' % (taskstr, resstr))
        if len(memstr) != 0:
            strings.append('\t<!ENTITY MEMORY_%s    "%s">\n' % (taskstr, memstr))
        strings.append('\t<!ENTITY NATIVE_%s    "%s">\n' % (taskstr, natstr))

        dict_resources['%s%s' % (cdump, task)] = ''.join(strings)

    return dict_resources


def get_hyb_resources(dict_configs):
    '''
        Create hybrid resource entities
    '''

    base = dict_configs['base']
    machine = base.get('machine', wfu.detectMachine())
    scheduler = wfu.get_scheduler(machine)
    lobsdiag_forenkf = base.get('lobsdiag_forenkf', '.false.').upper()
    eupd_cyc= base.get('EUPD_CYC', 'gdas').upper()
    reservation = base.get('RESERVATION', 'NONE').upper()

    dict_resources = OrderedDict()

    # These tasks can be run in either or both cycles
    if lobsdiag_forenkf in ['.T.', '.TRUE.']:
        tasks1 = ['eobs', 'ediag', 'eupd', 'echgres']
    else:
        tasks1 = ['eobs', 'eomg', 'eupd', 'echgres']

    if eupd_cyc in ['BOTH']:
        cdumps = ['gfs', 'gdas']
    elif eupd_cyc in ['GFS']:
        cdumps = ['gfs']
    elif eupd_cyc in ['GDAS']:
        cdumps = ['gdas']

    for cdump in cdumps:
        for task in tasks1:

            cfg = dict_configs['eobs'] if task in ['eomg'] else dict_configs[task]

            wtimestr, resstr, queuestr, memstr, natstr = wfu.get_resources(machine, cfg, task, reservation, cdump=cdump)

            taskstr = '%s_%s' % (task.upper(), cdump.upper())

            strings = []

            strings.append('\t<!ENTITY QUEUE_%s     "%s">\n' % (taskstr, queuestr))
            strings.append('\t<!ENTITY WALLTIME_%s  "%s">\n' % (taskstr, wtimestr))
            strings.append('\t<!ENTITY RESOURCES_%s "%s">\n' % (taskstr, resstr))
            if len(memstr) != 0:
                strings.append('\t<!ENTITY MEMORY_%s    "%s">\n' % (taskstr, memstr))
            strings.append('\t<!ENTITY NATIVE_%s    "%s">\n' % (taskstr, natstr))

            dict_resources['%s%s' % (cdump, task)] = ''.join(strings)


    # These tasks are always run as part of the GDAS cycle
    cdump = 'gdas'
    tasks2 = ['ecen', 'esfc', 'efcs', 'epos', 'earc']
    for task in tasks2:

        cfg = dict_configs[task]

        wtimestr, resstr, queuestr, memstr, natstr = wfu.get_resources(machine, cfg, task, reservation, cdump=cdump)

        taskstr = '%s_%s' % (task.upper(), cdump.upper())

        strings = []
        strings.append('\t<!ENTITY QUEUE_%s     "%s">\n' % (taskstr, queuestr))
        if scheduler in ['slurm'] and task in ['earc']:
            strings.append('\t<!ENTITY PARTITION_%s "&PARTITION_ARCH;">\n' % taskstr )
        strings.append('\t<!ENTITY WALLTIME_%s  "%s">\n' % (taskstr, wtimestr))
        strings.append('\t<!ENTITY RESOURCES_%s "%s">\n' % (taskstr, resstr))
        if len(memstr) != 0:
            strings.append('\t<!ENTITY MEMORY_%s    "%s">\n' % (taskstr, memstr))
        strings.append('\t<!ENTITY NATIVE_%s    "%s">\n' % (taskstr, natstr))

        dict_resources['%s%s' % (cdump, task)] = ''.join(strings)

    return dict_resources


def get_gdasgfs_tasks(dict_configs, cdump='gdas'):
    '''
        Create GDAS or GFS tasks
    '''

    envars = []
    if wfu.get_scheduler(wfu.detectMachine()) in ['slurm']:
        envars.append(rocoto.create_envar(name='SLURM_SET', value='YES'))
    envars.append(rocoto.create_envar(name='RUN_ENVIR', value='&RUN_ENVIR;'))
    envars.append(rocoto.create_envar(name='HOMEgfs', value='&HOMEgfs;'))
    envars.append(rocoto.create_envar(name='EXPDIR', value='&EXPDIR;'))
    envars.append(rocoto.create_envar(name='CDATE', value='<cyclestr>@Y@m@d@H</cyclestr>'))
    envars.append(rocoto.create_envar(name='CDUMP', value='%s' % cdump))
    envars.append(rocoto.create_envar(name='PDY', value='<cyclestr>@Y@m@d</cyclestr>'))
    envars.append(rocoto.create_envar(name='cyc', value='<cyclestr>@H</cyclestr>'))

    base = dict_configs['base']
    gfs_cyc = base.get('gfs_cyc', 0)
    gldas_cyc = base.get('gldas_cyc', 0)
    dohybvar = base.get('DOHYBVAR', 'NO').upper()
    eupd_cyc = base.get('EUPD_CYC', 'gdas').upper()
    do_bufrsnd = base.get('DO_BUFRSND', 'NO').upper()
    do_gempak = base.get('DO_GEMPAK', 'NO').upper()
    do_awips = base.get('DO_AWIPS', 'NO').upper()
    do_wafs = base.get('WAFSF', 'NO').upper()
    do_metp = base.get('DO_METP', 'NO').upper()
    do_gldas = base.get('DO_GLDAS', 'NO').upper()
    do_wave = base.get('DO_WAVE', 'NO').upper()
    do_wave_cdump = base.get('WAVE_CDUMP', 'BOTH').upper()
    dumpsuffix = base.get('DUMP_SUFFIX', '')
    gridsuffix = base.get('SUFFIX', '')

    dict_tasks = OrderedDict()

    # prep
    deps = []
    dep_dict = {'type': 'metatask', 'name': '%spost' % 'gdas', 'offset': '-06:00:00'}
    deps.append(rocoto.add_dependency(dep_dict))
    data = '&ROTDIR;/gdas.@Y@m@d/@H/atmos/gdas.t@Hz.atmf009%s' % (gridsuffix)
    dep_dict = {'type': 'data', 'data': data, 'offset': '-06:00:00'}
    deps.append(rocoto.add_dependency(dep_dict))
    data = '&DMPDIR;/%s%s.@Y@m@d/@H/%s.t@Hz.updated.status.tm00.bufr_d' % (cdump, dumpsuffix, cdump)
    dep_dict = {'type': 'data', 'data': data}
    deps.append(rocoto.add_dependency(dep_dict))
    dependencies = rocoto.create_dependency(dep_condition='and', dep=deps)

    gfs_enkf = True if eupd_cyc in ['BOTH', 'GFS'] and dohybvar in ['Y', 'YES'] else False

    if gfs_enkf and cdump in ['gfs']:
        if gfs_cyc == 4:
            task = wfu.create_wf_task('prep', cdump=cdump, envar=envars, dependency=dependencies)
        else:
            task = wfu.create_wf_task('prep', cdump=cdump, envar=envars, dependency=dependencies, cycledef='gdas')

    else:
        task = wfu.create_wf_task('prep', cdump=cdump, envar=envars, dependency=dependencies)

    dict_tasks['%sprep' % cdump] = task

    # wave tasks in gdas or gfs or both
    if do_wave_cdump in ['BOTH']:
        cdumps = ['gfs', 'gdas']
    elif do_wave_cdump in ['GFS']:
        cdumps = ['gfs']
    elif do_wave_cdump in ['GDAS']:
        cdumps = ['gdas']

    # waveinit
    if do_wave in ['Y', 'YES'] and cdump in cdumps:
        deps = []
        dep_dict = {'type': 'task', 'name': '%sprep' % cdump}
        deps.append(rocoto.add_dependency(dep_dict))
        dep_dict = {'type': 'cycleexist', 'condition': 'not', 'offset': '-06:00:00'}
        deps.append(rocoto.add_dependency(dep_dict))
        dependencies = rocoto.create_dependency(dep_condition='or', dep=deps)
        task = wfu.create_wf_task('waveinit', cdump=cdump, envar=envars, dependency=dependencies)
        dict_tasks['%swaveinit' % cdump] = task

    # waveprep
    if do_wave in ['Y', 'YES'] and cdump in cdumps:
        deps = []
        dep_dict = {'type': 'task', 'name': '%swaveinit' % cdump}
        deps.append(rocoto.add_dependency(dep_dict))
        dependencies = rocoto.create_dependency(dep=deps)
        task = wfu.create_wf_task('waveprep', cdump=cdump, envar=envars, dependency=dependencies)
        dict_tasks['%swaveprep' % cdump] = task

    # anal
    deps = []
    dep_dict = {'type': 'task', 'name': '%sprep' % cdump}
    deps.append(rocoto.add_dependency(dep_dict))
    if dohybvar in ['y', 'Y', 'yes', 'YES']:
        dep_dict = {'type': 'metatask', 'name': '%sepmn' % 'gdas', 'offset': '-06:00:00'}
        deps.append(rocoto.add_dependency(dep_dict))
        dependencies = rocoto.create_dependency(dep_condition='and', dep=deps)
    else:
        dependencies = rocoto.create_dependency(dep=deps)
    task = wfu.create_wf_task('anal', cdump=cdump, envar=envars, dependency=dependencies)

    dict_tasks['%sanal' % cdump] = task

    # analcalc
    deps = []
    data = '&ROTDIR;/%s.@Y@m@d/@H/atmos/%s.t@Hz.loginc.txt' % (cdump, cdump)
    dep_dict = {'type': 'data', 'data': data}
    deps.append(rocoto.add_dependency(dep_dict))
    dep_dict = {'type': 'task', 'name': '%sanal' % cdump}
    deps.append(rocoto.add_dependency(dep_dict))
    if dohybvar in ['y', 'Y', 'yes', 'YES'] and cdump == 'gdas':
        dep_dict = {'type': 'task', 'name': '%sechgres' % 'gdas', 'offset': '-06:00:00'}
        deps.append(rocoto.add_dependency(dep_dict))
        dependencies = rocoto.create_dependency(dep_condition='and', dep=deps)
    else:
        dependencies = rocoto.create_dependency(dep_condition='or', dep=deps)
    task = wfu.create_wf_task('analcalc', cdump=cdump, envar=envars, dependency=dependencies)

    dict_tasks['%sanalcalc' % cdump] = task

    # analdiag
    if cdump in ['gdas']:
        deps = []
        data = '&ROTDIR;/%s.@Y@m@d/@H/atmos/%s.t@Hz.loginc.txt' % (cdump, cdump)
        dep_dict = {'type': 'data', 'data': data}
        deps.append(rocoto.add_dependency(dep_dict))
        dep_dict = {'type': 'task', 'name': '%sanal' % cdump}
        deps.append(rocoto.add_dependency(dep_dict))
        dependencies = rocoto.create_dependency(dep_condition='or', dep=deps)
        task = wfu.create_wf_task('analdiag', cdump=cdump, envar=envars, dependency=dependencies)

        dict_tasks['%sanaldiag' % cdump] = task

    # gldas
    if cdump in ['gdas'] and do_gldas in ['Y', 'YES']:
        deps = []
        data = '&ROTDIR;/%s.@Y@m@d/@H/atmos/%s.t@Hz.loginc.txt' % (cdump, cdump)
        dep_dict = {'type': 'data', 'data': data}
        deps.append(rocoto.add_dependency(dep_dict))
        dep_dict = {'type': 'task', 'name': '%sanal' % cdump}
        deps.append(rocoto.add_dependency(dep_dict))
        dependencies = rocoto.create_dependency(dep_condition='or', dep=deps)
        task = wfu.create_wf_task('gldas', cdump=cdump, envar=envars, dependency=dependencies)

        dict_tasks['%sgldas' % cdump] = task

    # fcst
    deps = []
    #data = '&ROTDIR;/%s.@Y@m@d/@H/atmos/%s.t@Hz.loginc.txt' % (cdump, cdump)
    #dep_dict = {'type': 'data', 'data': data}
#   #deps.append(rocoto.add_dependency(dep_dict))
    if do_wave in ['Y', 'YES'] and cdump in cdumps:
        dep_dict = {'type': 'task', 'name': '%swaveprep' % cdump}
        deps.append(rocoto.add_dependency(dep_dict))
    if cdump in ['gdas']:
        if do_gldas in ['Y', 'YES']:
            dep_dict = {'type': 'task', 'name': '%sgldas' % cdump}
            deps.append(rocoto.add_dependency(dep_dict))
        else:
            dep_dict = {'type': 'task', 'name': '%sanalcalc' % cdump}
            deps.append(rocoto.add_dependency(dep_dict))
    #    dep_dict = {'type': 'cycleexist', 'condition': 'not', 'offset': '-06:00:00'}
    #    deps.append(rocoto.add_dependency(dep_dict))
        dependencies = rocoto.create_dependency(dep_condition='or',dep=deps)
    elif cdump in ['gfs']:
        dep_dict = {'type': 'task', 'name': '%sanal' % cdump}
        deps.append(rocoto.add_dependency(dep_dict))
    dependencies = rocoto.create_dependency(dep_condition='and',dep=deps)
    task = wfu.create_wf_task('fcst', cdump=cdump, envar=envars, dependency=dependencies)

    dict_tasks['%sfcst' % cdump] = task

    # post
    deps = []
    data = '&ROTDIR;/%s.@Y@m@d/@H/atmos/%s.t@Hz.log#dep#.txt' % (cdump, cdump)
    dep_dict = {'type': 'data', 'data': data}
    deps.append(rocoto.add_dependency(dep_dict))
    dep_dict = {'type': 'task', 'name': '%sfcst' % cdump}
    deps.append(rocoto.add_dependency(dep_dict))
    dependencies = rocoto.create_dependency(dep_condition='or', dep=deps)
    fhrgrp = rocoto.create_envar(name='FHRGRP', value='#grp#')
    fhrlst = rocoto.create_envar(name='FHRLST', value='#lst#')
    ROTDIR = rocoto.create_envar(name='ROTDIR', value='&ROTDIR;')
    postenvars = envars + [fhrgrp] + [fhrlst] + [ROTDIR]
    varname1, varname2, varname3 = 'grp', 'dep', 'lst'
    varval1, varval2, varval3 = get_postgroups(dict_configs['post'], cdump=cdump)
    vardict = {varname2: varval2, varname3: varval3}
    task = wfu.create_wf_task('post', cdump=cdump, envar=postenvars, dependency=dependencies,
                              metatask='post', varname=varname1, varval=varval1, vardict=vardict)

    dict_tasks['%spost' % cdump] = task

    # wavepostsbs
    if do_wave in ['Y', 'YES'] and cdump in cdumps:
        deps = []
        data = '&ROTDIR;/%s.@Y@m@d/@H/wave/rundata/%swave.out_grd.gnh_10m.@Y@m@d.@H0000' % (cdump,cdump)
        dep_dict = {'type': 'data', 'data': data}
        deps.append(rocoto.add_dependency(dep_dict))
        data = '&ROTDIR;/%s.@Y@m@d/@H/wave/rundata/%swave.out_grd.aoc_9km.@Y@m@d.@H0000' % (cdump,cdump)
        dep_dict = {'type': 'data', 'data': data}
        deps.append(rocoto.add_dependency(dep_dict))
        data = '&ROTDIR;/%s.@Y@m@d/@H/wave/rundata/%swave.out_grd.gsh_15m.@Y@m@d.@H0000' % (cdump,cdump)
        dep_dict = {'type': 'data', 'data': data}
        deps.append(rocoto.add_dependency(dep_dict))
        dependencies = rocoto.create_dependency(dep_condition='and', dep=deps)
        task = wfu.create_wf_task('wavepostsbs', cdump=cdump, envar=envars, dependency=dependencies)
        dict_tasks['%swavepostsbs' % cdump] = task

<<<<<<< HEAD
    # wavepostbndpnt
    if do_wave in ['Y', 'YES'] and cdump in ['gfs']:
        deps = []
        data = '&ROTDIR;/%s.@Y@m@d/@H/atmos/%s.t@Hz.logf192.txt' % (cdump,cdump)
        dep_dict = {'type': 'data', 'data': data}
        deps.append(rocoto.add_dependency(dep_dict))
        dependencies = rocoto.create_dependency(dep=deps)
        task = wfu.create_wf_task('wavepostbndpnt', cdump=cdump, envar=envars, dependency=dependencies)
        dict_tasks['%swavepostbndpnt' % cdump] = task

    # wavepostpnt
    if do_wave in ['Y', 'YES'] and cdump in cdumps:
        deps = []
        dep_dict = {'type':'task', 'name':'%sfcst' % cdump}
        deps.append(rocoto.add_dependency(dep_dict))
        dependencies = rocoto.create_dependency(dep=deps)
        task = wfu.create_wf_task('wavepostpnt', cdump=cdump, envar=envars, dependency=dependencies)
        dict_tasks['%swavepostpnt' % cdump] = task

    # wavegempaksbs
    #if do_wave in ['Y', 'YES'] and do_gempak in ['Y', 'YES'] and cdump in ['gfs']:
    #    deps = []
    #    data = '&ROTDIR;/%s.@Y@m@d/@H/wave/%swave.t@Hz.gnh_10m.f000.grib2' % (cdump,cdump)
    #    dep_dict = {'type': 'data', 'data': data}
    #    deps.append(rocoto.add_dependency(dep_dict))
    #    data = '&ROTDIR;/%s.@Y@m@d/@H/wave/%swave.t@Hz.aoc_9km.f000.grib2' % (cdump,cdump)
    #    dep_dict = {'type': 'data', 'data': data}
    #    deps.append(rocoto.add_dependency(dep_dict))
    #    data = '&ROTDIR;/%s.@Y@m@d/@H/wave/%swave.t@Hz.gsh_15m.f000.grib2' % (cdump,cdump)
    #    dep_dict = {'type': 'data', 'data': data}
    #    deps.append(rocoto.add_dependency(dep_dict))
    #    dependencies = rocoto.create_dependency(dep_condition='and', dep=deps)
    #    task = wfu.create_wf_task('wavegempaksbs', cdump=cdump, envar=envars, dependency=dependencies)
    #    dict_tasks['%swavegempaksbs' % cdump] = task

    # waveawipssbs
    #if do_wave in ['Y', 'YES'] and do_awips in ['Y', 'YES'] and cdump in ['gfs']:
    #    deps = []
    #    data = '&ROTDIR;/%s.@Y@m@d/@H/wave/%swave.t@Hz.gnh_10m.f000.grib2' % (cdump,cdump)
    #    dep_dict = {'type': 'data', 'data': data}
    #    deps.append(rocoto.add_dependency(dep_dict))
    #    data = '&ROTDIR;/%s.@Y@m@d/@H/wave/%swave.t@Hz.aoc_9km.f000.grib2' % (cdump,cdump)
    #    dep_dict = {'type': 'data', 'data': data}
    #    deps.append(rocoto.add_dependency(dep_dict))
    #    data = '&ROTDIR;/%s.@Y@m@d/@H/wave/%swave.t@Hz.gsh_15m.f000.grib2' % (cdump,cdump)
    #    dep_dict = {'type': 'data', 'data': data}
    #    deps.append(rocoto.add_dependency(dep_dict))
    #    dependencies = rocoto.create_dependency(dep_condition='and', dep=deps)
    #    task = wfu.create_wf_task('waveawipssbs', cdump=cdump, envar=envars, dependency=dependencies)
    #    dict_tasks['%swaveawipssbs' % cdump] = task

    # waveawips
    #if do_wave in ['Y', 'YES'] and do_awips in ['Y', 'YES'] and cdump in ['gfs']:
    #    deps = []
    #    dep_dict = {'type':'task', 'name':'%swavepost' % cdump}
    #    deps.append(rocoto.add_dependency(dep_dict))
    #    dependencies = rocoto.create_dependency(dep=deps)
    #    task = wfu.create_wf_task('waveawips', cdump=cdump, envar=envars, dependency=dependencies)
    #    dict_tasks['%swaveawips' % cdump] = task
=======
    # wavegempak
    if do_wave in ['Y', 'YES'] and do_gempak in ['Y', 'YES'] and cdump in ['gfs']:
        deps = []
        data = '&ROTDIR;/%s.@Y@m@d/@H/wave/gridded/%swave.t@Hz.arctic.9km.f000.grib2' % (cdump,cdump)
        dep_dict = {'type': 'data', 'data': data}
        deps.append(rocoto.add_dependency(dep_dict))
        data = '&ROTDIR;/%s.@Y@m@d/@H/wave/gridded/%swave.t@Hz.atlocn.0p16.f000.grib2' % (cdump,cdump)
        dep_dict = {'type': 'data', 'data': data}
        deps.append(rocoto.add_dependency(dep_dict))
        data = '&ROTDIR;/%s.@Y@m@d/@H/wave/gridded/%swave.t@Hz.epacif.0p16.f000.grib2' % (cdump,cdump)
        dep_dict = {'type': 'data', 'data': data}
        deps.append(rocoto.add_dependency(dep_dict))
        data = '&ROTDIR;/%s.@Y@m@d/@H/wave/gridded/%swave.t@Hz.global.0p16.f000.grib2' % (cdump,cdump)
        dep_dict = {'type': 'data', 'data': data}
        deps.append(rocoto.add_dependency(dep_dict))
        data = '&ROTDIR;/%s.@Y@m@d/@H/wave/gridded/%swave.t@Hz.global.0p25.f000.grib2' % (cdump,cdump)
        dep_dict = {'type': 'data', 'data': data}
        deps.append(rocoto.add_dependency(dep_dict))
        data = '&ROTDIR;/%s.@Y@m@d/@H/wave/gridded/%swave.t@Hz.gsouth.0p25.f000.grib2' % (cdump,cdump)
        dep_dict = {'type': 'data', 'data': data}
        deps.append(rocoto.add_dependency(dep_dict))
        data = '&ROTDIR;/%s.@Y@m@d/@H/wave/gridded/%swave.t@Hz.wcoast.0p16.f000.grib2' % (cdump,cdump)
        dep_dict = {'type': 'data', 'data': data}
        deps.append(rocoto.add_dependency(dep_dict))
        dependencies = rocoto.create_dependency(dep_condition='and', dep=deps)
        task = wfu.create_wf_task('wavegempak', cdump=cdump, envar=envars, dependency=dependencies)
        dict_tasks['%swavegempak' % cdump] = task

    # waveawipsgridded
    if do_wave in ['Y', 'YES'] and do_awips in ['Y', 'YES'] and cdump in ['gfs']:
        deps = []
        data = '&ROTDIR;/%s.@Y@m@d/@H/wave/gridded/%swave.t@Hz.arctic.9km.f000.grib2' % (cdump,cdump)
        dep_dict = {'type': 'data', 'data': data}
        deps.append(rocoto.add_dependency(dep_dict))
        data = '&ROTDIR;/%s.@Y@m@d/@H/wave/gridded/%swave.t@Hz.atlocn.0p16.f000.grib2' % (cdump,cdump)
        dep_dict = {'type': 'data', 'data': data}
        deps.append(rocoto.add_dependency(dep_dict))
        data = '&ROTDIR;/%s.@Y@m@d/@H/wave/gridded/%swave.t@Hz.epacif.0p16.f000.grib2' % (cdump,cdump)
        dep_dict = {'type': 'data', 'data': data}
        deps.append(rocoto.add_dependency(dep_dict))
        data = '&ROTDIR;/%s.@Y@m@d/@H/wave/gridded/%swave.t@Hz.global.0p16.f000.grib2' % (cdump,cdump)
        dep_dict = {'type': 'data', 'data': data}
        deps.append(rocoto.add_dependency(dep_dict))
        data = '&ROTDIR;/%s.@Y@m@d/@H/wave/gridded/%swave.t@Hz.global.0p25.f000.grib2' % (cdump,cdump)
        dep_dict = {'type': 'data', 'data': data}
        deps.append(rocoto.add_dependency(dep_dict))
        data = '&ROTDIR;/%s.@Y@m@d/@H/wave/gridded/%swave.t@Hz.gsouth.0p25.f000.grib2' % (cdump,cdump)
        dep_dict = {'type': 'data', 'data': data}
        deps.append(rocoto.add_dependency(dep_dict))
        data = '&ROTDIR;/%s.@Y@m@d/@H/wave/gridded/%swave.t@Hz.wcoast.0p16.f000.grib2' % (cdump,cdump)
        dep_dict = {'type': 'data', 'data': data}
        deps.append(rocoto.add_dependency(dep_dict))
        dependencies = rocoto.create_dependency(dep_condition='and', dep=deps)
        task = wfu.create_wf_task('waveawipsgridded', cdump=cdump, envar=envars, dependency=dependencies)
        dict_tasks['%swaveawipsgridded' % cdump] = task

    # waveawipsbulls
    if do_wave in ['Y', 'YES'] and do_awips in ['Y', 'YES'] and cdump in ['gfs']:
        deps = []
        dep_dict = {'type':'task', 'name':'%swavepostsbs' % cdump}
        deps.append(rocoto.add_dependency(dep_dict))
        dependencies = rocoto.create_dependency(dep=deps)
        task = wfu.create_wf_task('waveawipsbulls', cdump=cdump, envar=envars, dependency=dependencies)
        dict_tasks['%swaveawipsbulls' % cdump] = task
>>>>>>> 70abda26

    # wavestat
    #if do_wave in ['Y', 'YES'] and cdump in cdumps:
    #    deps = []
    #    dep_dict = {'type':'task', 'name':'%swavepost' % cdump}
    #    deps.append(rocoto.add_dependency(dep_dict))
    #    dependencies = rocoto.create_dependency(dep=deps)
    #    task = wfu.create_wf_task('wavestat', cdump=cdump, envar=envars, dependency=dependencies)
    #    dict_tasks['%swavestat' % cdump] = task

    # vrfy
    deps = []
    dep_dict = {'type': 'metatask', 'name': '%spost' % cdump}
    deps.append(rocoto.add_dependency(dep_dict))
    dependencies = rocoto.create_dependency(dep=deps)
    task = wfu.create_wf_task('vrfy', cdump=cdump, envar=envars, dependency=dependencies)

    dict_tasks['%svrfy' % cdump] = task

    # metp
    if cdump in ['gfs'] and do_metp in ['Y', 'YES']:
        deps = []
        dep_dict = {'type':'metatask', 'name':'%spost' % cdump}
        deps.append(rocoto.add_dependency(dep_dict))
        dep_dict = {'type':'task', 'name':'%sarch' % cdump, 'offset':'-&INTERVAL_GFS;'}
        deps.append(rocoto.add_dependency(dep_dict))
        dependencies = rocoto.create_dependency(dep_condition='and', dep=deps)
        metpcase = rocoto.create_envar(name='METPCASE', value='#metpcase#')
        metpenvars = envars + [metpcase]
        varname1 = 'metpcase'
        varval1 = 'g2g1 g2o1 pcp1'
        task = wfu.create_wf_task('metp', cdump=cdump, envar=metpenvars, dependency=dependencies,
                                   metatask='metp', varname=varname1, varval=varval1)
        dict_tasks['%smetp' % cdump] = task

    #postsnd
    if cdump in ['gfs'] and do_bufrsnd in ['Y', 'YES']:
        deps = []
        dep_dict = {'type': 'task', 'name': '%sfcst' % cdump}
        deps.append(rocoto.add_dependency(dep_dict))
        dependencies = rocoto.create_dependency(dep=deps)
        task = wfu.create_wf_task('postsnd', cdump=cdump, envar=envars, dependency=dependencies)

        dict_tasks['%spostsnd' % cdump] = task

    # awips
    if cdump in ['gfs'] and do_awips in ['Y', 'YES']:
        deps = []
        data = '&ROTDIR;/%s.@Y@m@d/@H/atmos/%s.t@Hz.pgrb2b.0p25.#dep#.idx' % (cdump, cdump)
        dep_dict = {'type': 'data', 'data': data}
        deps.append(rocoto.add_dependency(dep_dict))
        dep_dict = {'type': 'metatask', 'name': '%spost' % cdump}
        deps.append(rocoto.add_dependency(dep_dict))
        dependencies = rocoto.create_dependency(dep_condition='or', dep=deps)
        fhrgrp = rocoto.create_envar(name='FHRGRP', value='#grp#')
        fhrlst = rocoto.create_envar(name='FHRLST', value='#lst#')
        ROTDIR = rocoto.create_envar(name='ROTDIR', value='&ROTDIR;')
        awipsenvars = envars + [fhrgrp] + [fhrlst] + [ROTDIR]
        varname1, varname2, varname3 = 'grp', 'dep', 'lst'
        varval1, varval2, varval3 = get_awipsgroups(dict_configs['awips'], cdump=cdump)
        vardict = {varname2: varval2, varname3: varval3}
        task = wfu.create_wf_task('awips', cdump=cdump, envar=awipsenvars, dependency=dependencies,
                                  metatask='awips', varname=varname1, varval=varval1, vardict=vardict)

        dict_tasks['%sawips' % cdump] = task

    # gempak
    if cdump in ['gfs'] and do_gempak in ['Y', 'YES']:
        deps = []
        dep_dict = {'type': 'metatask', 'name': '%spost' % cdump}
        deps.append(rocoto.add_dependency(dep_dict))
        dependencies = rocoto.create_dependency(dep=deps)
        task = wfu.create_wf_task('gempak', cdump=cdump, envar=envars, dependency=dependencies)

        dict_tasks['%sgempak' % cdump] = task

    # wafs
    if cdump in ['gfs'] and do_wafs in ['Y', 'YES']:
        deps = []
        dep_dict = {'type': 'metatask', 'name': '%spost' % cdump}
        deps.append(rocoto.add_dependency(dep_dict))
        dependencies = rocoto.create_dependency(dep=deps)
        task = wfu.create_wf_task('wafs', cdump=cdump, envar=envars, dependency=dependencies)

        dict_tasks['%swafs' % cdump] = task

    # wafsgcip
    if cdump in ['gfs'] and do_wafs in ['Y', 'YES']:
        deps = []
        dep_dict = {'type': 'metatask', 'name': '%spost' % cdump}
        deps.append(rocoto.add_dependency(dep_dict))
        dependencies = rocoto.create_dependency(dep=deps)
        task = wfu.create_wf_task('wafsgcip', cdump=cdump, envar=envars, dependency=dependencies)

        dict_tasks['%swafsgcip' % cdump] = task

    # wafsgrib2
    if cdump in ['gfs'] and do_wafs in ['Y', 'YES']:
        deps = []
        dep_dict = {'type': 'metatask', 'name': '%spost' % cdump}
        deps.append(rocoto.add_dependency(dep_dict))
        dependencies = rocoto.create_dependency(dep=deps)
        task = wfu.create_wf_task('wafsgrib2', cdump=cdump, envar=envars, dependency=dependencies)

        dict_tasks['%swafsgrib2' % cdump] = task

    # wafsgrib20p25
    if cdump in ['gfs'] and do_wafs in ['Y', 'YES']:
        deps = []
        dep_dict = {'type': 'metatask', 'name': '%spost' % cdump}
        deps.append(rocoto.add_dependency(dep_dict))
        dependencies = rocoto.create_dependency(dep=deps)
        task = wfu.create_wf_task('wafsgrib20p25', cdump=cdump, envar=envars, dependency=dependencies)

        dict_tasks['%swafsgrib20p25' % cdump] = task

    # wafsblending
    if cdump in ['gfs'] and do_wafs in ['Y', 'YES']:
        deps = []
        dep_dict = {'type': 'task', 'name': '%swafsgrib2' % cdump}
        deps.append(rocoto.add_dependency(dep_dict))
        dependencies = rocoto.create_dependency(dep=deps)
        task = wfu.create_wf_task('wafsblending', cdump=cdump, envar=envars, dependency=dependencies)

        dict_tasks['%swafsblending' % cdump] = task

    # wafsblending0p25
    if cdump in ['gfs'] and do_wafs in ['Y', 'YES']:
        deps = []
        dep_dict = {'type': 'task', 'name': '%swafsgrib20p25' % cdump}
        deps.append(rocoto.add_dependency(dep_dict))
        dependencies = rocoto.create_dependency(dep=deps)
        task = wfu.create_wf_task('wafsblending0p25', cdump=cdump, envar=envars, dependency=dependencies)

        dict_tasks['%swafsblending0p25' % cdump] = task

    # arch
    deps = []
    dep_dict = {'type': 'task', 'name': '%svrfy' % cdump}
    deps.append(rocoto.add_dependency(dep_dict))
    dep_dict = {'type': 'streq', 'left': '&ARCHIVE_TO_HPSS;', 'right': 'YES'}
    deps.append(rocoto.add_dependency(dep_dict))
    dependencies = rocoto.create_dependency(dep_condition='and', dep=deps)
    task = wfu.create_wf_task('arch', cdump=cdump, envar=envars, dependency=dependencies)

    dict_tasks['%sarch' % cdump] = task

    return dict_tasks


def get_hyb_tasks(dict_configs, cycledef='enkf'):
    '''
        Create Hybrid tasks
    '''

    # Determine groups based on ensemble size and grouping
    base = dict_configs['base']
    nens = base['NMEM_ENKF']
    lobsdiag_forenkf = base.get('lobsdiag_forenkf', '.false.').upper()
    eupd_cyc = base.get('EUPD_CYC', 'gdas').upper()

    eobs = dict_configs['eobs']
    nens_eomg = eobs['NMEM_EOMGGRP']
    neomg_grps = nens / nens_eomg
    EOMGGROUPS = ' '.join(['%02d' % x for x in range(1, neomg_grps + 1)])

    efcs = dict_configs['efcs']
    nens_efcs = efcs['NMEM_EFCSGRP']
    nefcs_grps = nens / nens_efcs
    EFCSGROUPS = ' '.join(['%02d' % x for x in range(1, nefcs_grps + 1)])

    earc = dict_configs['earc']
    nens_earc = earc['NMEM_EARCGRP']
    nearc_grps = nens / nens_earc
    EARCGROUPS = ' '.join(['%02d' % x for x in range(0, nearc_grps + 1)])

    envars = []
    if wfu.get_scheduler(wfu.detectMachine()) in ['slurm']:
       envars.append(rocoto.create_envar(name='SLURM_SET', value='YES'))
    envars.append(rocoto.create_envar(name='RUN_ENVIR', value='&RUN_ENVIR;'))
    envars.append(rocoto.create_envar(name='HOMEgfs', value='&HOMEgfs;'))
    envars.append(rocoto.create_envar(name='EXPDIR', value='&EXPDIR;'))
    envars.append(rocoto.create_envar(name='CDATE', value='<cyclestr>@Y@m@d@H</cyclestr>'))
    #envars.append(rocoto.create_envar(name='CDUMP', value='%s' % cdump))
    envars.append(rocoto.create_envar(name='PDY', value='<cyclestr>@Y@m@d</cyclestr>'))
    envars.append(rocoto.create_envar(name='cyc', value='<cyclestr>@H</cyclestr>'))

    ensgrp = rocoto.create_envar(name='ENSGRP', value='#grp#')

    dict_tasks = OrderedDict()

    if eupd_cyc in ['BOTH']:
        cdumps = ['gfs', 'gdas']
    elif eupd_cyc in ['GFS']:
        cdumps = ['gfs']
    elif eupd_cyc in ['GDAS']:
        cdumps = ['gdas']

    for cdump in cdumps:

        envar_cdump = rocoto.create_envar(name='CDUMP', value='%s' % cdump)
        envars1 = envars + [envar_cdump]

        # eobs
        deps = []
        dep_dict = {'type': 'task', 'name': '%sprep' % cdump}
        deps.append(rocoto.add_dependency(dep_dict))
        dep_dict = {'type': 'metatask', 'name': '%sepmn' % 'gdas', 'offset': '-06:00:00'}
        deps.append(rocoto.add_dependency(dep_dict))
        dependencies = rocoto.create_dependency(dep_condition='and', dep=deps)
        task = wfu.create_wf_task('eobs', cdump=cdump, envar=envars1, dependency=dependencies, cycledef=cycledef)

        dict_tasks['%seobs' % cdump] = task

        # eomn, eomg
        if lobsdiag_forenkf in ['.F.', '.FALSE.']:
            deps = []
            dep_dict = {'type': 'task', 'name': '%seobs' % cdump}
            deps.append(rocoto.add_dependency(dep_dict))
            dependencies = rocoto.create_dependency(dep=deps)
            eomgenvars= envars1 + [ensgrp]
            task = wfu.create_wf_task('eomg', cdump=cdump, envar=eomgenvars, dependency=dependencies,
                                      metatask='eomn', varname='grp', varval=EOMGGROUPS, cycledef=cycledef)

            dict_tasks['%seomn' % cdump] = task

        # ediag
        else:
            deps = []
            dep_dict = {'type': 'task', 'name': '%seobs' % cdump}
            deps.append(rocoto.add_dependency(dep_dict))
            dependencies = rocoto.create_dependency(dep=deps)
            task = wfu.create_wf_task('ediag', cdump=cdump, envar=envars1, dependency=dependencies, cycledef=cycledef)

            dict_tasks['%sediag' % cdump] = task

        # eupd
        deps = []
        if lobsdiag_forenkf in ['.F.', '.FALSE.']:
            dep_dict = {'type': 'metatask', 'name': '%seomn' % cdump}
        else:
            dep_dict = {'type': 'task', 'name': '%sediag' % cdump}
        deps.append(rocoto.add_dependency(dep_dict))
        dependencies = rocoto.create_dependency(dep=deps)
        task = wfu.create_wf_task('eupd', cdump=cdump, envar=envars1, dependency=dependencies, cycledef=cycledef)

        dict_tasks['%seupd' % cdump] = task

    # All hybrid tasks beyond this point are always executed in the GDAS cycle
    cdump = 'gdas'
    envar_cdump = rocoto.create_envar(name='CDUMP', value='%s' % cdump)
    envars1 = envars + [envar_cdump]
    cdump_eupd = 'gfs' if eupd_cyc in ['GFS'] else 'gdas'

    # ecmn, ecen
    deps1 = []
    data = '&ROTDIR;/%s.@Y@m@d/@H/atmos/%s.t@Hz.loganl.txt' % (cdump, cdump)
    dep_dict = {'type': 'data', 'data': data}
    deps1.append(rocoto.add_dependency(dep_dict))
    dep_dict = {'type': 'task', 'name': '%sanalcalc' % cdump}
    deps1.append(rocoto.add_dependency(dep_dict))
    dependencies1 = rocoto.create_dependency(dep_condition='or', dep=deps1)

    deps2 = []
    deps2 = dependencies1    
    dep_dict = {'type': 'task', 'name': '%seupd' % cdump_eupd}
    deps2.append(rocoto.add_dependency(dep_dict))
    dependencies2 = rocoto.create_dependency(dep_condition='and', dep=deps2)

    fhrgrp = rocoto.create_envar(name='FHRGRP', value='#grp#')
    fhrlst = rocoto.create_envar(name='FHRLST', value='#lst#')
    ecenenvars = envars1 + [fhrgrp] + [fhrlst]
    varname1, varname2, varname3 = 'grp', 'dep', 'lst'
    varval1, varval2, varval3 = get_ecengroups(dict_configs, dict_configs['ecen'], cdump=cdump)
    vardict = {varname2: varval2, varname3: varval3}
    task = wfu.create_wf_task('ecen', cdump=cdump, envar=ecenenvars, dependency=dependencies2,
                              metatask='ecmn', varname=varname1, varval=varval1, vardict=vardict)

    dict_tasks['%secmn' % cdump] = task

    # esfc
    deps1 = []
    data = '&ROTDIR;/%s.@Y@m@d/@H/atmos/%s.t@Hz.loganl.txt' % (cdump, cdump)
    dep_dict = {'type': 'data', 'data': data}
    deps1.append(rocoto.add_dependency(dep_dict))
    dep_dict = {'type': 'task', 'name': '%sanalcalc' % cdump}
    deps1.append(rocoto.add_dependency(dep_dict))
    dependencies1 = rocoto.create_dependency(dep_condition='or', dep=deps1)

    deps2 = []
    deps2 = dependencies1
    dep_dict = {'type': 'task', 'name': '%seupd' % cdump_eupd}
    deps2.append(rocoto.add_dependency(dep_dict))
    dependencies2 = rocoto.create_dependency(dep_condition='and', dep=deps2)
    task = wfu.create_wf_task('esfc', cdump=cdump, envar=envars1, dependency=dependencies2, cycledef=cycledef)

    dict_tasks['%sesfc' % cdump] = task

    # efmn, efcs
    deps1 = []
    dep_dict = {'type': 'metatask', 'name': '%secmn' % cdump}
    deps1.append(rocoto.add_dependency(dep_dict))
    dep_dict = {'type': 'task', 'name': '%sesfc' % cdump}
    deps1.append(rocoto.add_dependency(dep_dict))
    dependencies1 = rocoto.create_dependency(dep_condition='and', dep=deps1)
  
    deps2 = []
    deps2 = dependencies1
    dep_dict = {'type': 'cycleexist', 'condition': 'not', 'offset': '-06:00:00'}
    deps2.append(rocoto.add_dependency(dep_dict))
    dependencies2 = rocoto.create_dependency(dep_condition='or', dep=deps2)

    efcsenvars = envars1 + [ensgrp]
    task = wfu.create_wf_task('efcs', cdump=cdump, envar=efcsenvars, dependency=dependencies2,
                              metatask='efmn', varname='grp', varval=EFCSGROUPS, cycledef=cycledef)

    dict_tasks['%sefmn' % cdump] = task

    # echgres
    deps1 = []
    dep_dict = {'type': 'task', 'name': '%sfcst' % cdump}
    deps1.append(rocoto.add_dependency(dep_dict))
    dep_dict = {'type': 'metatask', 'name': '%sefmn' % cdump}
    deps1.append(rocoto.add_dependency(dep_dict))
    dependencies1 = rocoto.create_dependency(dep_condition='and', dep=deps1)
    task = wfu.create_wf_task('echgres', cdump=cdump, envar=envars1, dependency=dependencies1, cycledef=cycledef)

    dict_tasks['%sechgres' % cdump] = task

    # epmn, epos
    deps = []
    dep_dict = {'type': 'metatask', 'name': '%sefmn' % cdump}
    deps.append(rocoto.add_dependency(dep_dict))
    dependencies = rocoto.create_dependency(dep=deps)
    fhrgrp = rocoto.create_envar(name='FHRGRP', value='#grp#')
    fhrlst = rocoto.create_envar(name='FHRLST', value='#lst#')
    eposenvars = envars1 + [fhrgrp] + [fhrlst]
    varname1, varname2, varname3 = 'grp', 'dep', 'lst'
    varval1, varval2, varval3 = get_eposgroups(dict_configs['epos'], cdump=cdump)
    vardict = {varname2: varval2, varname3: varval3}
    task = wfu.create_wf_task('epos', cdump=cdump, envar=eposenvars, dependency=dependencies,
                              metatask='epmn', varname=varname1, varval=varval1, vardict=vardict)

    dict_tasks['%sepmn' % cdump] = task

    # eamn, earc
    deps = []
    dep_dict = {'type': 'metatask', 'name': '%sepmn' % cdump}
    deps.append(rocoto.add_dependency(dep_dict))
    dependencies = rocoto.create_dependency(dep=deps)
    earcenvars = envars1 + [ensgrp]
    task = wfu.create_wf_task('earc', cdump=cdump, envar=earcenvars, dependency=dependencies,
                              metatask='eamn', varname='grp', varval=EARCGROUPS, cycledef=cycledef)

    dict_tasks['%seamn' % cdump] = task

    return  dict_tasks


def get_workflow_header(base):
    '''
        Create the workflow header block
    '''

    strings = []

    strings.append('\n')
    strings.append(']>\n')
    strings.append('\n')
    strings.append('<workflow realtime="F" scheduler="&SCHEDULER;" cyclethrottle="&CYCLETHROTTLE;" taskthrottle="&TASKTHROTTLE;">\n')
    strings.append('\n')
    strings.append('\t<log verbosity="10"><cyclestr>&EXPDIR;/logs/@Y@m@d@H.log</cyclestr></log>\n')
    strings.append('\n')
    strings.append('\t<!-- Define the cycles -->\n')
    strings.append('\t<cycledef group="first">&SDATE;     &SDATE;     06:00:00</cycledef>\n')
    strings.append('\t<cycledef group="enkf" >&SDATE;     &EDATE;     06:00:00</cycledef>\n')
    strings.append('\t<cycledef group="gdas" >&SDATE;     &EDATE;     06:00:00</cycledef>\n')
    if base['gfs_cyc'] != 0:
        strings.append('\t<cycledef group="gfs"  >&SDATE_GFS; &EDATE_GFS; &INTERVAL_GFS;</cycledef>\n')

    strings.append('\n')

    return ''.join(strings)


def get_workflow_footer():
    '''
        Generate workflow footer
    '''

    strings = []
    strings.append('\n</workflow>\n')

    return ''.join(strings)


def get_postgroups(post, cdump='gdas'):

    fhmin = post['FHMIN']
    fhmax = post['FHMAX']
    fhout = post['FHOUT']

    # Get a list of all forecast hours
    if cdump in ['gdas']:
        fhrs = range(fhmin, fhmax+fhout, fhout)
    elif cdump in ['gfs']:
        fhmax = np.max([post['FHMAX_GFS_00'],post['FHMAX_GFS_06'],post['FHMAX_GFS_12'],post['FHMAX_GFS_18']])
        fhout = post['FHOUT_GFS']
        fhmax_hf = post['FHMAX_HF_GFS']
        fhout_hf = post['FHOUT_HF_GFS']
        fhrs_hf = range(fhmin, fhmax_hf+fhout_hf, fhout_hf)
        fhrs = fhrs_hf + range(fhrs_hf[-1]+fhout, fhmax+fhout, fhout)

    npostgrp = post['NPOSTGRP']
    ngrps = npostgrp if len(fhrs) > npostgrp else len(fhrs)

    fhrs = ['f%03d' % f for f in fhrs]
    fhrs = np.array_split(fhrs, ngrps)
    fhrs = [f.tolist() for f in fhrs]

    fhrgrp = ' '.join(['%03d' % x for x in range(0, ngrps+1)])
    fhrdep = ' '.join(['anl'] + [f[-1] for f in fhrs])
    fhrlst = ' '.join(['anl'] + ['_'.join(f) for f in fhrs])

    return fhrgrp, fhrdep, fhrlst

def get_awipsgroups(awips, cdump='gdas'):

    fhmin = awips['FHMIN']
    fhmax = awips['FHMAX']
    fhout = awips['FHOUT']

    # Get a list of all forecast hours
    if cdump in ['gdas']:
        fhrs = range(fhmin, fhmax+fhout, fhout)
    elif cdump in ['gfs']:
        fhmax = np.max([awips['FHMAX_GFS_00'],awips['FHMAX_GFS_06'],awips['FHMAX_GFS_12'],awips['FHMAX_GFS_18']])
        fhout = awips['FHOUT_GFS']
        fhmax_hf = awips['FHMAX_HF_GFS']
        fhout_hf = awips['FHOUT_HF_GFS']
        if fhmax > 240:
            fhmax = 240
        if fhmax_hf > 240:
            fhmax_hf = 240
        fhrs_hf = range(fhmin, fhmax_hf+fhout_hf, fhout_hf)
        fhrs = fhrs_hf + range(fhrs_hf[-1]+fhout, fhmax+fhout, fhout)

    nawipsgrp = awips['NAWIPSGRP']
    ngrps = nawipsgrp if len(fhrs) > nawipsgrp else len(fhrs)

    fhrs = ['f%03d' % f for f in fhrs]
    fhrs = np.array_split(fhrs, ngrps)
    fhrs = [f.tolist() for f in fhrs]

    fhrgrp = ' '.join(['%03d' % x for x in range(0, ngrps)])
    fhrdep = ' '.join([f[-1] for f in fhrs])
    fhrlst = ' '.join(['_'.join(f) for f in fhrs])

    return fhrgrp, fhrdep, fhrlst

def get_ecengroups(dict_configs, ecen, cdump='gdas'):

    base = dict_configs['base']

    if base.get('DOIAU_ENKF', 'NO') == 'YES' : 
        fhrs = list(base.get('IAUFHRS','6').split(','))
        ifhrs = ['f00%01s' % f for f in fhrs]
        ifhrs0 = ifhrs[0]
        nfhrs = len(fhrs)

        ifhrs = ['f00%01s' % f for f in fhrs]
        ifhrs0 = ifhrs[0]
        nfhrs = len(fhrs)

        necengrp = ecen['NECENGRP']
        ngrps = necengrp if len(fhrs) > necengrp else len(fhrs)

        ifhrs = np.array_split(ifhrs, ngrps)

        fhrgrp = ' '.join(['%03d' % x for x in range(0, ngrps)])
        fhrdep = ' '.join([f[-1] for f in ifhrs])
        fhrlst = ' '.join(['_'.join(f) for f in ifhrs])

    else:
        fhrgrp='000'
        fhrdep='f006'
        fhrlst='f006'

    return fhrgrp, fhrdep, fhrlst

def get_eposgroups(epos, cdump='gdas'):

    fhmin = epos['FHMIN_ENKF']
    fhmax = epos['FHMAX_ENKF']
    fhout = epos['FHOUT_ENKF']
    fhrs = range(fhmin, fhmax+fhout, fhout)

    neposgrp = epos['NEPOSGRP']
    ngrps = neposgrp if len(fhrs) > neposgrp else len(fhrs)

    fhrs = ['f%03d' % f for f in fhrs]
    fhrs = np.array_split(fhrs, ngrps)
    fhrs = [f.tolist() for f in fhrs]

    fhrgrp = ' '.join(['%03d' % x for x in range(0, ngrps)])
    fhrdep = ' '.join([f[-1] for f in fhrs])
    fhrlst = ' '.join(['_'.join(f) for f in fhrs])

    return fhrgrp, fhrdep, fhrlst


def dict_to_strings(dict_in):

    strings = []
    for key in dict_in.keys():
        strings.append(dict_in[key])
        strings.append('\n')

    return ''.join(strings)


def create_xml(dict_configs):
    '''
        Given an dictionary of sourced config files,
        create the workflow XML
    '''

    from  __builtin__ import any as b_any

    base = dict_configs['base']
    dohybvar = base.get('DOHYBVAR', 'NO').upper()
    gfs_cyc = base.get('gfs_cyc', 0)
    eupd_cyc = base.get('EUPD_CYC', 'gdas').upper()

    # Start collecting workflow pieces
    preamble = get_preamble()
    definitions = get_definitions(base)
    workflow_header = get_workflow_header(base)
    workflow_footer = get_workflow_footer()

    # Get GDAS related entities, resources, workflow
    dict_gdas_resources = get_gdasgfs_resources(dict_configs)
    dict_gdas_tasks = get_gdasgfs_tasks(dict_configs)

    # Get hybrid related entities, resources, workflow
    if dohybvar in ['Y', 'YES']:

        dict_hyb_resources = get_hyb_resources(dict_configs)
        dict_hyb_tasks = get_hyb_tasks(dict_configs)

        # Removes <memory>&MEMORY_JOB_DUMP</memory> post mortem from hyb tasks
        hyp_tasks = {'gdaseobs':'gdaseobs',
                     'gdasediag':'gdasediag',
                     'gdaseomg':'gdaseomn',
                     'gdaseupd':'gdaseupd',
                     'gdasecen':'gdasecmn',
                     'gdasesfc':'gdasesfc',
                     'gdasefcs':'gdasefmn',
                     'gdasepos':'gdasepmn',
                     'gdasearc':'gdaseamn',
                     'gdasechgres':'gdasechgres'}
        for each_task, each_resource_string in dict_hyb_resources.iteritems():
            #print each_task,hyp_tasks[each_task]
            #print dict_hyb_tasks[hyp_tasks[each_task]]
            if 'MEMORY' not in each_resource_string:
                if each_task in dict_hyb_tasks:
                    temp_task_string = []
                    for each_line in re.split(r'(\s+)', dict_hyb_tasks[each_task]):
                        if 'memory' not in each_line:
                             temp_task_string.append(each_line)
                    dict_hyb_tasks[each_task] = ''.join(temp_task_string)
                if hyp_tasks[each_task] in dict_hyb_tasks:
                    temp_task_string = []
                    for each_line in re.split(r'(\s+)', dict_hyb_tasks[hyp_tasks[each_task]]):
                        if 'memory' not in each_line:
                             temp_task_string.append(each_line)
                    dict_hyb_tasks[hyp_tasks[each_task]] = ''.join(temp_task_string)

    # Get GFS cycle related entities, resources, workflow
    dict_gfs_resources = get_gdasgfs_resources(dict_configs, cdump='gfs')
    dict_gfs_tasks = get_gdasgfs_tasks(dict_configs, cdump='gfs')

    # Removes <memory>&MEMORY_JOB_DUMP</memory> post mortem from gdas tasks
    for each_task, each_resource_string in dict_gdas_resources.iteritems():
        if each_task not in dict_gdas_tasks:
            continue
        if 'MEMORY' not in each_resource_string:
            temp_task_string = []
            for each_line in re.split(r'(\s+)', dict_gdas_tasks[each_task]):
                if 'memory' not in each_line:
                     temp_task_string.append(each_line)
            dict_gdas_tasks[each_task] = ''.join(temp_task_string)

    # Removes <memory>&MEMORY_JOB_DUMP</memory> post mortem from gfs tasks
    for each_task, each_resource_string in dict_gfs_resources.iteritems():
        if each_task not in dict_gfs_tasks:
            continue
        if 'MEMORY' not in each_resource_string:
            temp_task_string = []
            for each_line in re.split(r'(\s+)', dict_gfs_tasks[each_task]):
                if 'memory' not in each_line:
                     temp_task_string.append(each_line)
            dict_gfs_tasks[each_task] = ''.join(temp_task_string)

    # Put together the XML file
    xmlfile = []

    xmlfile.append(preamble)

    xmlfile.append(definitions)

    xmlfile.append(dict_to_strings(dict_gdas_resources))

    if dohybvar in ['Y', 'YES']:
        xmlfile.append(dict_to_strings(dict_hyb_resources))

    if gfs_cyc != 0:
        xmlfile.append(dict_to_strings(dict_gfs_resources))
    elif gfs_cyc == 0 and dohybvar in ['Y', 'YES'] and eupd_cyc in ['BOTH', 'GFS']:
        xmlfile.append(dict_gfs_resources['gfsprep'])

    xmlfile.append(workflow_header)

    xmlfile.append(dict_to_strings(dict_gdas_tasks))

    if dohybvar in ['Y', 'YES']:
        xmlfile.append(dict_to_strings(dict_hyb_tasks))

    if gfs_cyc != 0:
        xmlfile.append(dict_to_strings(dict_gfs_tasks))
    elif gfs_cyc == 0 and dohybvar in ['Y', 'YES'] and eupd_cyc in ['BOTH', 'GFS']:
        xmlfile.append(dict_gfs_tasks['gfsprep'])
        xmlfile.append('\n')

    xmlfile.append(wfu.create_firstcyc_task())

    xmlfile.append(workflow_footer)

    # Write the XML file
    fh = open('%s/%s.xml' % (base['EXPDIR'], base['PSLOT']), 'w')
    fh.write(''.join(xmlfile))
    fh.close()

    return


if __name__ == '__main__':
    main()
    sys.exit(0)<|MERGE_RESOLUTION|>--- conflicted
+++ resolved
@@ -50,15 +50,8 @@
     metp_steps = ['metp']
     wav_steps = ['waveinit', 'waveprep', 'wavepostsbs', 'wavepostbndpnt', 'wavepostpnt']
     #Implement additional wave jobs at later date
-<<<<<<< HEAD
-    #wav_steps = ['waveinit', 'waveprep', 'wavepostsbs', 'wavepostbndpnt', 'wavepostpnt', 'wavestat']
-    #wav_steps_gempak = ['wavegempaksbs']
-    #wav_steps_awips = ['waveawipssbs', 'waveawips']
-=======
-    #wav_steps = ['waveinit', 'waveprep', 'wavepostsbs', 'wavepost', 'wavestat']
     wav_steps_gempak = ['wavegempak']
     wav_steps_awips = ['waveawipsbulls', 'waveawipsgridded']
->>>>>>> 70abda26
 # From gfsv16b latest
 #    gfs_steps = ['prep', 'anal', 'gldas', 'fcst', 'postsnd', 'post', 'awips', 'gempak', 'vrfy', 'metp', 'arch']
     hyb_steps = ['eobs', 'ediag', 'eomg', 'eupd', 'ecen', 'esfc', 'efcs', 'echgres', 'epos', 'earc']
@@ -584,7 +577,6 @@
         task = wfu.create_wf_task('wavepostsbs', cdump=cdump, envar=envars, dependency=dependencies)
         dict_tasks['%swavepostsbs' % cdump] = task
 
-<<<<<<< HEAD
     # wavepostbndpnt
     if do_wave in ['Y', 'YES'] and cdump in ['gfs']:
         deps = []
@@ -604,47 +596,6 @@
         task = wfu.create_wf_task('wavepostpnt', cdump=cdump, envar=envars, dependency=dependencies)
         dict_tasks['%swavepostpnt' % cdump] = task
 
-    # wavegempaksbs
-    #if do_wave in ['Y', 'YES'] and do_gempak in ['Y', 'YES'] and cdump in ['gfs']:
-    #    deps = []
-    #    data = '&ROTDIR;/%s.@Y@m@d/@H/wave/%swave.t@Hz.gnh_10m.f000.grib2' % (cdump,cdump)
-    #    dep_dict = {'type': 'data', 'data': data}
-    #    deps.append(rocoto.add_dependency(dep_dict))
-    #    data = '&ROTDIR;/%s.@Y@m@d/@H/wave/%swave.t@Hz.aoc_9km.f000.grib2' % (cdump,cdump)
-    #    dep_dict = {'type': 'data', 'data': data}
-    #    deps.append(rocoto.add_dependency(dep_dict))
-    #    data = '&ROTDIR;/%s.@Y@m@d/@H/wave/%swave.t@Hz.gsh_15m.f000.grib2' % (cdump,cdump)
-    #    dep_dict = {'type': 'data', 'data': data}
-    #    deps.append(rocoto.add_dependency(dep_dict))
-    #    dependencies = rocoto.create_dependency(dep_condition='and', dep=deps)
-    #    task = wfu.create_wf_task('wavegempaksbs', cdump=cdump, envar=envars, dependency=dependencies)
-    #    dict_tasks['%swavegempaksbs' % cdump] = task
-
-    # waveawipssbs
-    #if do_wave in ['Y', 'YES'] and do_awips in ['Y', 'YES'] and cdump in ['gfs']:
-    #    deps = []
-    #    data = '&ROTDIR;/%s.@Y@m@d/@H/wave/%swave.t@Hz.gnh_10m.f000.grib2' % (cdump,cdump)
-    #    dep_dict = {'type': 'data', 'data': data}
-    #    deps.append(rocoto.add_dependency(dep_dict))
-    #    data = '&ROTDIR;/%s.@Y@m@d/@H/wave/%swave.t@Hz.aoc_9km.f000.grib2' % (cdump,cdump)
-    #    dep_dict = {'type': 'data', 'data': data}
-    #    deps.append(rocoto.add_dependency(dep_dict))
-    #    data = '&ROTDIR;/%s.@Y@m@d/@H/wave/%swave.t@Hz.gsh_15m.f000.grib2' % (cdump,cdump)
-    #    dep_dict = {'type': 'data', 'data': data}
-    #    deps.append(rocoto.add_dependency(dep_dict))
-    #    dependencies = rocoto.create_dependency(dep_condition='and', dep=deps)
-    #    task = wfu.create_wf_task('waveawipssbs', cdump=cdump, envar=envars, dependency=dependencies)
-    #    dict_tasks['%swaveawipssbs' % cdump] = task
-
-    # waveawips
-    #if do_wave in ['Y', 'YES'] and do_awips in ['Y', 'YES'] and cdump in ['gfs']:
-    #    deps = []
-    #    dep_dict = {'type':'task', 'name':'%swavepost' % cdump}
-    #    deps.append(rocoto.add_dependency(dep_dict))
-    #    dependencies = rocoto.create_dependency(dep=deps)
-    #    task = wfu.create_wf_task('waveawips', cdump=cdump, envar=envars, dependency=dependencies)
-    #    dict_tasks['%swaveawips' % cdump] = task
-=======
     # wavegempak
     if do_wave in ['Y', 'YES'] and do_gempak in ['Y', 'YES'] and cdump in ['gfs']:
         deps = []
@@ -709,7 +660,6 @@
         dependencies = rocoto.create_dependency(dep=deps)
         task = wfu.create_wf_task('waveawipsbulls', cdump=cdump, envar=envars, dependency=dependencies)
         dict_tasks['%swaveawipsbulls' % cdump] = task
->>>>>>> 70abda26
 
     # wavestat
     #if do_wave in ['Y', 'YES'] and cdump in cdumps:
