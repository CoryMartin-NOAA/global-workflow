#!/usr/bin/env python

'''
    PROGRAM:
        Create the ROCOTO workflow given the configuration of the GFS parallel

    AUTHOR:
        Rahul.Mahajan
        rahul.mahajan@noaa.gov

    FILE DEPENDENCIES:
        1. config files for the parallel; e.g. config.base, config.fcst[.gfs], etc.
        Without these dependencies, the script will fail

    OUTPUT:
        1. PSLOT.xml: XML workflow
        2. PSLOT.crontab: crontab for ROCOTO run command
'''

import os
import sys
import re
import numpy as np
from datetime import datetime, timedelta
from argparse import ArgumentParser, ArgumentDefaultsHelpFormatter
from collections import OrderedDict
import rocoto
import workflow_utils as wfu

def main():
    parser = ArgumentParser(description='Setup XML workflow and CRONTAB for a GFS parallel.', formatter_class=ArgumentDefaultsHelpFormatter)
    parser.add_argument('--expdir', help='full path to experiment directory containing config files', type=str, required=False, default=os.environ['PWD'])
    args = parser.parse_args()
    configs = wfu.get_configs(args.expdir)

    _base = wfu.config_parser([wfu.find_config('config.base', configs)])
    
    if not os.path.samefile(args.expdir, _base['EXPDIR']):
        print 'MISMATCH in experiment directories!'
        print 'config.base: EXPDIR = %s' % repr(_base['EXPDIR'])
        print 'input arg:     --expdir = %s' % repr(args.expdir)
        sys.exit(1)

    gfs_steps = ['prep', 'anal', 'fcst', 'postsnd', 'post', 'awips', 'gempak', 'vrfy', 'arch']
    hyb_steps = ['eobs', 'eomg', 'eupd', 'ecen', 'efcs', 'epos', 'earc']

    steps = gfs_steps + hyb_steps if _base.get('DOHYBVAR', 'NO') == 'YES' else gfs_steps

    dict_configs = wfu.source_configs(configs, steps)

    # Check and set gfs_cyc specific variables
    if dict_configs['base']['gfs_cyc'] != 0:
        dict_configs['base'] = get_gfs_cyc_dates(dict_configs['base'])

    # First create workflow XML
    create_xml(dict_configs)

    # Next create the crontab
    wfu.create_crontab(dict_configs['base'])

    return


def get_gfs_cyc_dates(base):
    '''
        Generate GFS dates from experiment dates and gfs_cyc choice
    '''

    base_out = base.copy()

    gfs_cyc = base['gfs_cyc']
    sdate = base['SDATE']
    edate = base['EDATE']

    interval_gfs = wfu.get_gfs_interval(gfs_cyc)

    # Set GFS cycling dates
    hrdet = 0
    if gfs_cyc == 1:
        hrinc = 24 - sdate.hour
        hrdet = edate.hour
    elif gfs_cyc == 2:
        if sdate.hour in [0, 12]:
            hrinc = 12
        elif sdate.hour in [6, 18]:
            hrinc = 6
        if edate.hour in [6, 18]:
            hrdet = 6
    elif gfs_cyc == 4:
        hrinc = 6
    sdate_gfs = sdate + timedelta(hours=hrinc)
    edate_gfs = edate - timedelta(hours=hrdet)
    if sdate_gfs > edate:
        print 'W A R N I N G!'
        print 'Starting date for GFS cycles is after Ending date of experiment'
        print 'SDATE = %s,     EDATE = %s' % (sdate.strftime('%Y%m%d%H'), edate.strftime('%Y%m%d%H'))
        print 'SDATE_GFS = %s, EDATE_GFS = %s' % (sdate_gfs.strftime('%Y%m%d%H'), edate_gfs.strftime('%Y%m%d%H'))
        gfs_cyc = 0

    base_out['gfs_cyc'] = gfs_cyc
    base_out['SDATE_GFS'] = sdate_gfs
    base_out['EDATE_GFS'] = edate_gfs
    base_out['INTERVAL_GFS'] = interval_gfs

    fhmax_gfs = {}
    for hh in ['00', '06', '12', '18']:
        fhmax_gfs[hh] = base.get('FHMAX_GFS_%s' % hh, 'FHMAX_GFS_00')
    base_out['FHMAX_GFS'] = fhmax_gfs

    return base_out


def get_preamble():
    '''
        Generate preamble for XML
    '''

    strings = []

    strings.append('<?xml version="1.0"?>\n')
    strings.append('<!DOCTYPE workflow\n')
    strings.append('[\n')
    strings.append('\t<!--\n')
    strings.append('\tPROGRAM\n')
    strings.append('\t\tMain workflow manager for cycling Global Forecast System\n')
    strings.append('\n')
    strings.append('\tAUTHOR:\n')
    strings.append('\t\tRahul Mahajan\n')
    strings.append('\t\trahul.mahajan@noaa.gov\n')
    strings.append('\n')
    strings.append('\tNOTES:\n')
    strings.append('\t\tThis workflow was automatically generated at %s\n' % datetime.now())
    strings.append('\t-->\n')

    return ''.join(strings)


def get_definitions(base):
    '''
        Create entities related to the experiment
    '''

    machine = base.get('machine', wfu.detectMachine())
    scheduler = wfu.get_scheduler(machine)

    strings = []

    strings.append('\n')
    strings.append('\t<!-- Experiment parameters such as name, starting, ending dates -->\n')
    strings.append('\t<!ENTITY PSLOT "%s">\n' % base['PSLOT'])
    strings.append('\t<!ENTITY SDATE "%s">\n' % base['SDATE'].strftime('%Y%m%d%H%M'))
    strings.append('\t<!ENTITY EDATE "%s">\n' % base['EDATE'].strftime('%Y%m%d%H%M'))

    if base['gfs_cyc'] != 0:
        strings.append(get_gfs_dates(base))
        strings.append('\n')

    strings.append('\t<!-- Run Envrionment -->\n')
    strings.append('\t<!ENTITY RUN_ENVIR "%s">\n' % base['RUN_ENVIR'])
    strings.append('\n')
    strings.append('\t<!-- Experiment and Rotation directory -->\n')
    strings.append('\t<!ENTITY EXPDIR "%s">\n' % base['EXPDIR'])
    strings.append('\t<!ENTITY ROTDIR "%s">\n' % base['ROTDIR'])
    strings.append('\n')
    strings.append('\t<!-- Directories for driving the workflow -->\n')
    strings.append('\t<!ENTITY HOMEgfs  "%s">\n' % base['HOMEgfs'])
    strings.append('\t<!ENTITY JOBS_DIR "%s">\n' % base['BASE_JOB'])
    strings.append('\t<!ENTITY DMPDIR   "%s">\n' % base['DMPDIR'])
    strings.append('\n')
    strings.append('\t<!-- Machine related entities -->\n')
    strings.append('\t<!ENTITY ACCOUNT    "%s">\n' % base['ACCOUNT'])

    strings.append('\t<!ENTITY QUEUE      "%s">\n' % base['QUEUE'])
    strings.append('\t<!ENTITY QUEUE_ARCH "%s">\n' % base['QUEUE_ARCH'])
    if scheduler in ['slurm']:
        strings.append('\t<!ENTITY PARTITION_ARCH "%s">\n' % base['QUEUE_ARCH'])
<<<<<<< HEAD
    else:
        strings.append('\t<!ENTITY QUEUE_ARCH "%s">\n' % base['QUEUE_ARCH'])
    strings.append('\t<!ENTITY SCHEDULER  "%s">\n' % wfu.get_scheduler(base['machine']))
    if 'COMPUTE_PARTITION' in base:
        strings.append('\t<!ENTITY COMPUTE_PARTITION "%s">\n' % base.get('COMPUTE_PARTITION',None))
    if 'SERVICE_PARTITION' in base:
        strings.append('\t<!ENTITY SERVICE_PARTITION "%s">\n' % base.get('SERVICE_PARTITION',None))
=======
    strings.append('\t<!ENTITY SCHEDULER  "%s">\n' % scheduler)
>>>>>>> 61749e70
    strings.append('\n')
    strings.append('\t<!-- Toggle HPSS archiving -->\n')
    strings.append('\t<!ENTITY ARCHIVE_TO_HPSS "YES">\n')
    strings.append('\n')
    strings.append('\t<!-- ROCOTO parameters that control workflow -->\n')
    strings.append('\t<!ENTITY CYCLETHROTTLE "3">\n')
    strings.append('\t<!ENTITY TASKTHROTTLE  "25">\n')
    strings.append('\t<!ENTITY MAXTRIES      "2">\n')
    strings.append('\n')

    return ''.join(strings)


def get_gfs_dates(base):
    '''
        Generate GFS dates entities
    '''

    strings = []

    strings.append('\n')
    strings.append('\t<!-- Starting and ending dates for GFS cycle -->\n')
    strings.append('\t<!ENTITY SDATE_GFS    "%s">\n' % base['SDATE_GFS'].strftime('%Y%m%d%H%M'))
    strings.append('\t<!ENTITY EDATE_GFS    "%s">\n' % base['EDATE_GFS'].strftime('%Y%m%d%H%M'))
    strings.append('\t<!ENTITY INTERVAL_GFS "%s">\n' % base['INTERVAL_GFS'])

    return ''.join(strings)


def get_gdasgfs_resources(dict_configs, cdump='gdas'):
    '''
        Create GDAS or GFS resource entities
    '''

    base = dict_configs['base']
    machine = base.get('machine', wfu.detectMachine())
    scheduler = wfu.get_scheduler(machine)
    do_bufrsnd = base.get('DO_BUFRSND', 'NO').upper()
    do_gempak = base.get('DO_GEMPAK', 'NO').upper()
    do_awips = base.get('DO_AWIPS', 'NO').upper()
    compute_partition = base.get('COMPUTE_PARTITION_LINE',None)
    service_partition = base.get('SERVICE_PARTITION_LINE',None)

    tasks = ['prep', 'anal', 'fcst', 'post', 'vrfy', 'arch']

    if cdump in ['gfs'] and do_bufrsnd in ['Y', 'YES']:
        tasks += ['postsnd']
    if cdump in ['gfs'] and do_gempak in ['Y', 'YES']:
        tasks += ['gempak']
    if cdump in ['gfs'] and do_awips in ['Y', 'YES']:
        tasks += ['awips']

    dict_resources = OrderedDict()

    for task in tasks:

        cfg = dict_configs[task]

        wtimestr, resstr, queuestr, memstr, natstr = wfu.get_resources(machine, cfg, task, cdump=cdump)
        taskstr = '%s_%s' % (task.upper(), cdump.upper())

        if task in ['arch','post']:
            partition = service_partition
        else:
            partition = compute_partition

        strings = []
        strings.append('\t<!ENTITY QUEUE_%s     "%s">\n' % (taskstr, queuestr))
        if scheduler in ['slurm'] and task in ['arch']:
            strings.append('\t<!ENTITY PARTITION_%s "&PARTITION_ARCH;">\n' % taskstr )
        strings.append('\t<!ENTITY WALLTIME_%s  "%s">\n' % (taskstr, wtimestr))
        strings.append('\t<!ENTITY RESOURCES_%s "%s">\n' % (taskstr, resstr))
        if len(memstr) != 0:
            strings.append('\t<!ENTITY MEMORY_%s    "%s">\n' % (taskstr, memstr))
        strings.append('\t<!ENTITY NATIVE_%s    "%s">\n' % (taskstr, natstr))

        dict_resources['%s%s' % (cdump, task)] = ''.join(strings)

    return dict_resources


def get_hyb_resources(dict_configs):
    '''
        Create hybrid resource entities
    '''

    base = dict_configs['base']
    machine = base.get('machine', wfu.detectMachine())
    scheduler = wfu.get_scheduler(machine)
    lobsdiag_forenkf = base.get('lobsdiag_forenkf', '.false.').upper()
    eupd_cyc= base.get('EUPD_CYC', 'gdas').upper()
    compute_partition = base.get('COMPUTE_PARTITION_LINE',None)

    dict_resources = OrderedDict()

    # These tasks can be run in either or both cycles
    tasks1 = ['eobs', 'eomg', 'eupd']
    if lobsdiag_forenkf in ['.T.', '.TRUE.']:
        tasks.remove('eomg')

    if eupd_cyc in ['BOTH']:
        cdumps = ['gfs', 'gdas']
    elif eupd_cyc in ['GFS']:
        cdumps = ['gfs']
    elif eupd_cyc in ['GDAS']:
        cdumps = ['gdas']

    for cdump in cdumps:
        for task in tasks1:

            cfg = dict_configs['eobs'] if task in ['eomg'] else dict_configs[task]

            wtimestr, resstr, queuestr, memstr, natstr = wfu.get_resources(machine, cfg, task, cdump=cdump)

            taskstr = '%s_%s' % (task.upper(), cdump.upper())

            strings = []

            strings.append('\t<!ENTITY QUEUE_%s     "%s">\n' % (taskstr, queuestr))
            strings.append('\t<!ENTITY WALLTIME_%s  "%s">\n' % (taskstr, wtimestr))
            strings.append('\t<!ENTITY RESOURCES_%s "%s">\n' % (taskstr, resstr))
            if len(memstr) != 0:
                strings.append('\t<!ENTITY MEMORY_%s    "%s">\n' % (taskstr, memstr))
            strings.append('\t<!ENTITY NATIVE_%s    "%s">\n' % (taskstr, natstr))

            dict_resources['%s%s' % (cdump, task)] = ''.join(strings)


    # These tasks are always run as part of the GDAS cycle
    cdump = 'gdas'
    tasks2 = ['ecen', 'efcs', 'epos', 'earc']
    for task in tasks2:

        cfg = dict_configs[task]

        wtimestr, resstr, queuestr, memstr, natstr = wfu.get_resources(machine, cfg, task, cdump=cdump)

        taskstr = '%s_%s' % (task.upper(), cdump.upper())

        strings = []
        strings.append('\t<!ENTITY QUEUE_%s     "%s">\n' % (taskstr, queuestr))
        if scheduler in ['slurm'] and task in ['earc']:
            strings.append('\t<!ENTITY PARTITION_%s "&PARTITION_ARCH;">\n' % taskstr )
        strings.append('\t<!ENTITY WALLTIME_%s  "%s">\n' % (taskstr, wtimestr))
        strings.append('\t<!ENTITY RESOURCES_%s "%s">\n' % (taskstr, resstr))
        if len(memstr) != 0:
            strings.append('\t<!ENTITY MEMORY_%s    "%s">\n' % (taskstr, memstr))
        strings.append('\t<!ENTITY NATIVE_%s    "%s">\n' % (taskstr, natstr))

        dict_resources['%s%s' % (cdump, task)] = ''.join(strings)

    return dict_resources


def get_gdasgfs_tasks(dict_configs, cdump='gdas'):
    '''
        Create GDAS or GFS tasks
    '''

    envars = []
    if wfu.get_scheduler(wfu.detectMachine()) in ['slurm']:
        envars.append(rocoto.create_envar(name='SLURM_SET', value='YES'))
    envars.append(rocoto.create_envar(name='RUN_ENVIR', value='&RUN_ENVIR;'))
    envars.append(rocoto.create_envar(name='HOMEgfs', value='&HOMEgfs;'))
    envars.append(rocoto.create_envar(name='EXPDIR', value='&EXPDIR;'))
    envars.append(rocoto.create_envar(name='CDATE', value='<cyclestr>@Y@m@d@H</cyclestr>'))
    envars.append(rocoto.create_envar(name='CDUMP', value='%s' % cdump))
    envars.append(rocoto.create_envar(name='PDY', value='<cyclestr>@Y@m@d</cyclestr>'))
    envars.append(rocoto.create_envar(name='cyc', value='<cyclestr>@H</cyclestr>'))

    base = dict_configs['base']
    gfs_cyc = base.get('gfs_cyc', 0)
    dohybvar = base.get('DOHYBVAR', 'NO').upper()
    eupd_cyc = base.get('EUPD_CYC', 'gdas').upper()
    do_bufrsnd = base.get('DO_BUFRSND', 'NO').upper()
    do_gempak = base.get('DO_GEMPAK', 'NO').upper()
    do_awips = base.get('DO_AWIPS', 'NO').upper()
    dumpsuffix = base.get('DUMP_SUFFIX', '')

    dict_tasks = OrderedDict()

    # prep
    deps = []
    dep_dict = {'type': 'metatask', 'name': '%spost' % 'gdas', 'offset': '-06:00:00'}
    deps.append(rocoto.add_dependency(dep_dict))
    data = '&ROTDIR;/gdas.@Y@m@d/@H/gdas.t@Hz.atmf009.nemsio'
    dep_dict = {'type': 'data', 'data': data, 'offset': '-06:00:00'}
    deps.append(rocoto.add_dependency(dep_dict))
    data = '&DMPDIR;/%s%s.@Y@m@d/@H/%s.t@Hz.updated.status.tm00.bufr_d' % (cdump, dumpsuffix, cdump)
    dep_dict = {'type': 'data', 'data': data}
    deps.append(rocoto.add_dependency(dep_dict))
    dependencies = rocoto.create_dependency(dep_condition='and', dep=deps)

    gfs_enkf = True if eupd_cyc in ['BOTH', 'GFS'] and dohybvar in ['Y', 'YES'] else False

    if gfs_enkf and cdump in ['gfs']:
        if gfs_cyc == 4:
            task = wfu.create_wf_task('prep', cdump=cdump, envar=envars, dependency=dependencies)
        else:
            task = wfu.create_wf_task('prep', cdump=cdump, envar=envars, dependency=dependencies, cycledef='gdas')

    else:
        task = wfu.create_wf_task('prep', cdump=cdump, envar=envars, dependency=dependencies)

    dict_tasks['%sprep' % cdump] = task

    # anal
    deps = []
    dep_dict = {'type': 'task', 'name': '%sprep' % cdump}
    deps.append(rocoto.add_dependency(dep_dict))
    if dohybvar in ['y', 'Y', 'yes', 'YES']:
        dep_dict = {'type': 'metatask', 'name': '%sepmn' % 'gdas', 'offset': '-06:00:00'}
        deps.append(rocoto.add_dependency(dep_dict))
        dependencies = rocoto.create_dependency(dep_condition='and', dep=deps)
    else:
        dependencies = rocoto.create_dependency(dep=deps)
    task = wfu.create_wf_task('anal', cdump=cdump, envar=envars, dependency=dependencies)

    dict_tasks['%sanal' % cdump] = task

    # fcst
    deps = []
    dep_dict = {'type': 'task', 'name': '%sanal' % cdump}
    deps.append(rocoto.add_dependency(dep_dict))
    if cdump in ['gdas']:
        dep_dict = {'type': 'cycleexist', 'condition': 'not', 'offset': '-06:00:00'}
        deps.append(rocoto.add_dependency(dep_dict))
        dependencies = rocoto.create_dependency(dep_condition='or', dep=deps)
    elif cdump in ['gfs']:
        dependencies = rocoto.create_dependency(dep=deps)
    task = wfu.create_wf_task('fcst', cdump=cdump, envar=envars, dependency=dependencies)

    dict_tasks['%sfcst' % cdump] = task

    # post
    deps = []
    data = '&ROTDIR;/%s.@Y@m@d/@H/%s.t@Hz.log#dep#.nemsio' % (cdump, cdump)
    dep_dict = {'type': 'data', 'data': data}
    deps.append(rocoto.add_dependency(dep_dict))
    dep_dict = {'type': 'task', 'name': '%sfcst' % cdump}
    deps.append(rocoto.add_dependency(dep_dict))
    dependencies = rocoto.create_dependency(dep_condition='or', dep=deps)
    fhrgrp = rocoto.create_envar(name='FHRGRP', value='#grp#')
    fhrlst = rocoto.create_envar(name='FHRLST', value='#lst#')
    ROTDIR = rocoto.create_envar(name='ROTDIR', value='&ROTDIR;')
    postenvars = envars + [fhrgrp] + [fhrlst] + [ROTDIR]
    varname1, varname2, varname3 = 'grp', 'dep', 'lst'
    varval1, varval2, varval3 = get_postgroups(dict_configs['post'], cdump=cdump)
    vardict = {varname2: varval2, varname3: varval3}
    task = wfu.create_wf_task('post', cdump=cdump, envar=postenvars, dependency=dependencies,
                              metatask='post', varname=varname1, varval=varval1, vardict=vardict)

    dict_tasks['%spost' % cdump] = task

    # vrfy
    deps = []
    dep_dict = {'type': 'metatask', 'name': '%spost' % cdump}
    deps.append(rocoto.add_dependency(dep_dict))
    dependencies = rocoto.create_dependency(dep=deps)
    task = wfu.create_wf_task('vrfy', cdump=cdump, envar=envars, dependency=dependencies)

    dict_tasks['%svrfy' % cdump] = task


    if cdump in ['gfs'] and do_bufrsnd in ['Y', 'YES']:
        #postsnd
        deps = []
        dep_dict = {'type': 'task', 'name': '%sfcst' % cdump}
        deps.append(rocoto.add_dependency(dep_dict))
        dependencies = rocoto.create_dependency(dep=deps)
        task = wfu.create_wf_task('postsnd', cdump=cdump, envar=envars, dependency=dependencies)

        dict_tasks['%spostsnd' % cdump] = task

    if cdump in ['gfs'] and do_awips in ['Y', 'YES']:
        # awips
        deps = []
        data = '&ROTDIR;/%s.@Y@m@d/@H/%s.t@Hz.sfluxgrb#dep#.grib2.idx' % (cdump, cdump)
        dep_dict = {'type': 'data', 'data': data}
        deps.append(rocoto.add_dependency(dep_dict))
        dep_dict = {'type': 'metatask', 'name': '%spost' % cdump}
        deps.append(rocoto.add_dependency(dep_dict))
        dependencies = rocoto.create_dependency(dep_condition='or', dep=deps)
        fhrgrp = rocoto.create_envar(name='FHRGRP', value='#grp#')
        fhrlst = rocoto.create_envar(name='FHRLST', value='#lst#')
        ROTDIR = rocoto.create_envar(name='ROTDIR', value='&ROTDIR;')
        awipsenvars = envars + [fhrgrp] + [fhrlst] + [ROTDIR]
        varname1, varname2, varname3 = 'grp', 'dep', 'lst'
        varval1, varval2, varval3 = get_awipsgroups(dict_configs['awips'], cdump=cdump)
        vardict = {varname2: varval2, varname3: varval3}
        task = wfu.create_wf_task('awips', cdump=cdump, envar=awipsenvars, dependency=dependencies,
                                  metatask='awips', varname=varname1, varval=varval1, vardict=vardict)

        dict_tasks['%sawips' % cdump] = task

    if cdump in ['gfs'] and do_gempak in ['Y', 'YES']:
        # gempak
        deps = []
        dep_dict = {'type': 'metatask', 'name': '%spost' % cdump}
        deps.append(rocoto.add_dependency(dep_dict))
        dependencies = rocoto.create_dependency(dep=deps)
        task = wfu.create_wf_task('gempak', cdump=cdump, envar=envars, dependency=dependencies)

        dict_tasks['%sgempak' % cdump] = task

    # arch
    deps = []
    dep_dict = {'type': 'task', 'name': '%svrfy' % cdump}
    deps.append(rocoto.add_dependency(dep_dict))
    dep_dict = {'type': 'streq', 'left': '&ARCHIVE_TO_HPSS;', 'right': 'YES'}
    deps.append(rocoto.add_dependency(dep_dict))
    dependencies = rocoto.create_dependency(dep_condition='and', dep=deps)
    task = wfu.create_wf_task('arch', cdump=cdump, envar=envars, dependency=dependencies)

    dict_tasks['%sarch' % cdump] = task

    return dict_tasks


def get_hyb_tasks(dict_configs, cycledef='enkf'):
    '''
        Create Hybrid tasks
    '''

    # Determine groups based on ensemble size and grouping
    base = dict_configs['base']
    nens = base['NMEM_ENKF']
    lobsdiag_forenkf = base.get('lobsdiag_forenkf', '.false.').upper()
    eupd_cyc = base.get('EUPD_CYC', 'gdas').upper()

    eobs = dict_configs['eobs']
    nens_eomg = eobs['NMEM_EOMGGRP']
    neomg_grps = nens / nens_eomg
    EOMGGROUPS = ' '.join(['%02d' % x for x in range(1, neomg_grps + 1)])

    efcs = dict_configs['efcs']
    nens_efcs = efcs['NMEM_EFCSGRP']
    nefcs_grps = nens / nens_efcs
    EFCSGROUPS = ' '.join(['%02d' % x for x in range(1, nefcs_grps + 1)])

    earc = dict_configs['earc']
    nens_earc = earc['NMEM_EARCGRP']
    nearc_grps = nens / nens_earc
    EARCGROUPS = ' '.join(['%02d' % x for x in range(0, nearc_grps + 1)])

    envars = []
    if wfu.get_scheduler(wfu.detectMachine()) in ['slurm']:
       envars.append(rocoto.create_envar(name='SLURM_SET', value='YES'))
    envars.append(rocoto.create_envar(name='RUN_ENVIR', value='&RUN_ENVIR;'))
    envars.append(rocoto.create_envar(name='HOMEgfs', value='&HOMEgfs;'))
    envars.append(rocoto.create_envar(name='EXPDIR', value='&EXPDIR;'))
    envars.append(rocoto.create_envar(name='CDATE', value='<cyclestr>@Y@m@d@H</cyclestr>'))
    #envars.append(rocoto.create_envar(name='CDUMP', value='%s' % cdump))
    envars.append(rocoto.create_envar(name='PDY', value='<cyclestr>@Y@m@d</cyclestr>'))
    envars.append(rocoto.create_envar(name='cyc', value='<cyclestr>@H</cyclestr>'))

    ensgrp = rocoto.create_envar(name='ENSGRP', value='#grp#')

    dict_tasks = OrderedDict()

    if eupd_cyc in ['BOTH']:
        cdumps = ['gfs', 'gdas']
    elif eupd_cyc in ['GFS']:
        cdumps = ['gfs']
    elif eupd_cyc in ['GDAS']:
        cdumps = ['gdas']

    for cdump in cdumps:

        envar_cdump = rocoto.create_envar(name='CDUMP', value='%s' % cdump)
        envars1 = envars + [envar_cdump]

        # eobs
        deps = []
        dep_dict = {'type': 'task', 'name': '%sprep' % cdump}
        deps.append(rocoto.add_dependency(dep_dict))
        dep_dict = {'type': 'metatask', 'name': '%sepmn' % 'gdas', 'offset': '-06:00:00'}
        deps.append(rocoto.add_dependency(dep_dict))
        dependencies = rocoto.create_dependency(dep_condition='and', dep=deps)
        task = wfu.create_wf_task('eobs', cdump=cdump, envar=envars1, dependency=dependencies, cycledef=cycledef)

        dict_tasks['%seobs' % cdump] = task

        # eomn, eomg
        if lobsdiag_forenkf in ['.F.', '.FALSE.']:
            deps = []
            dep_dict = {'type': 'task', 'name': '%seobs' % cdump}
            deps.append(rocoto.add_dependency(dep_dict))
            dependencies = rocoto.create_dependency(dep=deps)
            eomgenvars= envars1 + [ensgrp]
            task = wfu.create_wf_task('eomg', cdump=cdump, envar=eomgenvars, dependency=dependencies,
                                      metatask='eomn', varname='grp', varval=EOMGGROUPS, cycledef=cycledef)

            dict_tasks['%seomn' % cdump] = task

        # eupd
        deps = []
        if lobsdiag_forenkf in ['.F.', '.FALSE.']:
            dep_dict = {'type': 'metatask', 'name': '%seomn' % cdump}
        else:
            dep_dict = {'type': 'task', 'name': '%seobs' % cdump}
        deps.append(rocoto.add_dependency(dep_dict))
        dependencies = rocoto.create_dependency(dep=deps)
        task = wfu.create_wf_task('eupd', cdump=cdump, envar=envars1, dependency=dependencies, cycledef=cycledef)

        dict_tasks['%seupd' % cdump] = task

    # All hybrid tasks beyond this point are always executed in the GDAS cycle
    cdump = 'gdas'
    envar_cdump = rocoto.create_envar(name='CDUMP', value='%s' % cdump)
    envars1 = envars + [envar_cdump]
    cdump_eupd = 'gfs' if eupd_cyc in ['GFS'] else 'gdas'

    # ecen
    deps = []
    dep_dict = {'type': 'task', 'name': '%sanal' % cdump}
    deps.append(rocoto.add_dependency(dep_dict))
    dep_dict = {'type': 'task', 'name': '%seupd' % cdump_eupd}
    deps.append(rocoto.add_dependency(dep_dict))
    dependencies = rocoto.create_dependency(dep_condition='and', dep=deps)
    task = wfu.create_wf_task('ecen', cdump=cdump, envar=envars1, dependency=dependencies, cycledef=cycledef)

    dict_tasks['%secen' % cdump] = task

    # efmn, efcs
    deps = []
    dep_dict = {'type': 'task', 'name': '%secen' % cdump}
    deps.append(rocoto.add_dependency(dep_dict))
    dep_dict = {'type': 'cycleexist', 'condition': 'not', 'offset': '-06:00:00'}
    deps.append(rocoto.add_dependency(dep_dict))
    dependencies = rocoto.create_dependency(dep_condition='or', dep=deps)
    efcsenvars = envars1 + [ensgrp]
    task = wfu.create_wf_task('efcs', cdump=cdump, envar=efcsenvars, dependency=dependencies,
                              metatask='efmn', varname='grp', varval=EFCSGROUPS, cycledef=cycledef)

    dict_tasks['%sefmn' % cdump] = task

    # epmn, epos
    deps = []
    dep_dict = {'type': 'metatask', 'name': '%sefmn' % cdump}
    deps.append(rocoto.add_dependency(dep_dict))
    dependencies = rocoto.create_dependency(dep=deps)
    fhrgrp = rocoto.create_envar(name='FHRGRP', value='#grp#')
    fhrlst = rocoto.create_envar(name='FHRLST', value='#lst#')
    eposenvars = envars1 + [fhrgrp] + [fhrlst]
    varname1, varname2, varname3 = 'grp', 'dep', 'lst'
    varval1, varval2, varval3 = get_eposgroups(dict_configs['epos'], cdump=cdump)
    vardict = {varname2: varval2, varname3: varval3}
    task = wfu.create_wf_task('epos', cdump=cdump, envar=eposenvars, dependency=dependencies,
                              metatask='epmn', varname=varname1, varval=varval1, vardict=vardict)

    dict_tasks['%sepmn' % cdump] = task

    # eamn, earc
    deps = []
    dep_dict = {'type': 'metatask', 'name': '%sepmn' % cdump}
    deps.append(rocoto.add_dependency(dep_dict))
    dependencies = rocoto.create_dependency(dep=deps)
    earcenvars = envars1 + [ensgrp]
    task = wfu.create_wf_task('earc', cdump=cdump, envar=earcenvars, dependency=dependencies,
                              metatask='eamn', varname='grp', varval=EARCGROUPS, cycledef=cycledef)

    dict_tasks['%seamn' % cdump] = task

    return  dict_tasks


def get_workflow_header(base):
    '''
        Create the workflow header block
    '''

    strings = []

    strings.append('\n')
    strings.append(']>\n')
    strings.append('\n')
    strings.append('<workflow realtime="F" scheduler="&SCHEDULER;" cyclethrottle="&CYCLETHROTTLE;" taskthrottle="&TASKTHROTTLE;">\n')
    strings.append('\n')
    strings.append('\t<log verbosity="10"><cyclestr>&EXPDIR;/logs/@Y@m@d@H.log</cyclestr></log>\n')
    strings.append('\n')
    strings.append('\t<!-- Define the cycles -->\n')
    strings.append('\t<cycledef group="first">&SDATE;     &SDATE;     06:00:00</cycledef>\n')
    strings.append('\t<cycledef group="enkf" >&SDATE;     &EDATE;     06:00:00</cycledef>\n')
    strings.append('\t<cycledef group="gdas" >&SDATE;     &EDATE;     06:00:00</cycledef>\n')
    if base['gfs_cyc'] != 0:
        strings.append('\t<cycledef group="gfs"  >&SDATE_GFS; &EDATE_GFS; &INTERVAL_GFS;</cycledef>\n')

    strings.append('\n')

    return ''.join(strings)


def get_workflow_footer():
    '''
        Generate workflow footer
    '''

    strings = []
    strings.append('\n</workflow>\n')

    return ''.join(strings)


def get_postgroups(post, cdump='gdas'):

    fhmin = post['FHMIN']
    fhmax = post['FHMAX']
    fhout = post['FHOUT']

    # Get a list of all forecast hours
    if cdump in ['gdas']:
        fhrs = range(fhmin, fhmax+fhout, fhout)
    elif cdump in ['gfs']:
        fhmax = np.max([post['FHMAX_GFS_00'],post['FHMAX_GFS_06'],post['FHMAX_GFS_12'],post['FHMAX_GFS_18']])
        fhout = post['FHOUT_GFS']
        fhmax_hf = post['FHMAX_HF_GFS']
        fhout_hf = post['FHOUT_HF_GFS']
        fhrs_hf = range(fhmin, fhmax_hf+fhout_hf, fhout_hf)
        fhrs = fhrs_hf + range(fhrs_hf[-1]+fhout, fhmax+fhout, fhout)

    npostgrp = post['NPOSTGRP']
    ngrps = npostgrp if len(fhrs) > npostgrp else len(fhrs)

    fhrs = ['f%03d' % f for f in fhrs]
    fhrs = np.array_split(fhrs, ngrps)
    fhrs = [f.tolist() for f in fhrs]

    fhrgrp = ' '.join(['%03d' % x for x in range(0, ngrps+1)])
    fhrdep = ' '.join(['f000'] + [f[-1] for f in fhrs])
    fhrlst = ' '.join(['anl'] + ['_'.join(f) for f in fhrs])

    return fhrgrp, fhrdep, fhrlst

def get_awipsgroups(awips, cdump='gdas'):

    fhmin = awips['FHMIN']
    fhmax = awips['FHMAX']
    fhout = awips['FHOUT']

    # Get a list of all forecast hours
    if cdump in ['gdas']:
        fhrs = range(fhmin, fhmax+fhout, fhout)
    elif cdump in ['gfs']:
        fhmax = np.max([awips['FHMAX_GFS_00'],awips['FHMAX_GFS_06'],awips['FHMAX_GFS_12'],awips['FHMAX_GFS_18']])
        fhout = awips['FHOUT_GFS']
        fhmax_hf = awips['FHMAX_HF_GFS']
        fhout_hf = awips['FHOUT_HF_GFS']
        if fhmax > 240:
            fhmax = 240
        if fhmax_hf > 240:
            fhmax_hf = 240
        fhrs_hf = range(fhmin, fhmax_hf+fhout_hf, fhout_hf)
        fhrs = fhrs_hf + range(fhrs_hf[-1]+fhout, fhmax+fhout, fhout)

    nawipsgrp = awips['NAWIPSGRP']
    ngrps = nawipsgrp if len(fhrs) > nawipsgrp else len(fhrs)

    fhrs = ['f%03d' % f for f in fhrs]
    fhrs = np.array_split(fhrs, ngrps)
    fhrs = [f.tolist() for f in fhrs]

    fhrgrp = ' '.join(['%03d' % x for x in range(0, ngrps)])
    fhrdep = ' '.join([f[-1] for f in fhrs])
    fhrlst = ' '.join(['_'.join(f) for f in fhrs])

    return fhrgrp, fhrdep, fhrlst

def get_eposgroups(epos, cdump='gdas'):

    fhmin = epos['FHMIN_ENKF']
    fhmax = epos['FHMAX_ENKF']
    fhout = epos['FHOUT_ENKF']
    fhrs = range(fhmin, fhmax+fhout, fhout)

    neposgrp = epos['NEPOSGRP']
    ngrps = neposgrp if len(fhrs) > neposgrp else len(fhrs)

    fhrs = ['f%03d' % f for f in fhrs]
    fhrs = np.array_split(fhrs, ngrps)
    fhrs = [f.tolist() for f in fhrs]

    fhrgrp = ' '.join(['%03d' % x for x in range(0, ngrps)])
    fhrdep = ' '.join([f[-1] for f in fhrs])
    fhrlst = ' '.join(['_'.join(f) for f in fhrs])

    return fhrgrp, fhrdep, fhrlst


def dict_to_strings(dict_in):

    strings = []
    for key in dict_in.keys():
        strings.append(dict_in[key])
        strings.append('\n')

    return ''.join(strings)


def create_xml(dict_configs):
    '''
        Given an dictionary of sourced config files,
        create the workflow XML
    '''

    from  __builtin__ import any as b_any

    base = dict_configs['base']
    dohybvar = base.get('DOHYBVAR', 'NO').upper()
    gfs_cyc = base.get('gfs_cyc', 0)
    eupd_cyc = base.get('EUPD_CYC', 'gdas').upper()

    # Start collecting workflow pieces
    preamble = get_preamble()
    definitions = get_definitions(base)
    workflow_header = get_workflow_header(base)
    workflow_footer = get_workflow_footer()

    # Get GDAS related entities, resources, workflow
    dict_gdas_resources = get_gdasgfs_resources(dict_configs)
    dict_gdas_tasks = get_gdasgfs_tasks(dict_configs)

    # Get hybrid related entities, resources, workflow
    if dohybvar in ['Y', 'YES']:

        dict_hyb_resources = get_hyb_resources(dict_configs)
        dict_hyb_tasks = get_hyb_tasks(dict_configs)

        # Removes <memory>&MEMORY_JOB_DUMP</memory> post mortem from hyb tasks
        hyp_tasks = {'gdaseobs':'gdaseobs', 'gdaseomg':'gdaseomn', 'gdaseupd':'gdaseupd','gdasecen':'gdasecen','gdasefcs':'gdasefmn','gdasepos':'gdasepmn','gdasearc':'gdaseamn'}
        for each_task, each_resource_string in dict_hyb_resources.iteritems():
            #print each_task,hyp_tasks[each_task]
            #print dict_hyb_tasks[hyp_tasks[each_task]]
            if 'MEMORY' not in each_resource_string:
                if each_task in dict_hyb_tasks:
                    temp_task_string = []
                    for each_line in re.split(r'(\s+)', dict_hyb_tasks[each_task]):
                        if 'memory' not in each_line:
                             temp_task_string.append(each_line)
                    dict_hyb_tasks[each_task] = ''.join(temp_task_string)
                if hyp_tasks[each_task] in dict_hyb_tasks:
                    temp_task_string = []
                    for each_line in re.split(r'(\s+)', dict_hyb_tasks[hyp_tasks[each_task]]):
                        if 'memory' not in each_line:
                             temp_task_string.append(each_line)
                    dict_hyb_tasks[hyp_tasks[each_task]] = ''.join(temp_task_string)

    # Get GFS cycle related entities, resources, workflow
    dict_gfs_resources = get_gdasgfs_resources(dict_configs, cdump='gfs')
    dict_gfs_tasks = get_gdasgfs_tasks(dict_configs, cdump='gfs')

    # Removes <memory>&MEMORY_JOB_DUMP</memory> post mortem from gdas tasks
    for each_task, each_resource_string in dict_gdas_resources.iteritems():
        if each_task not in dict_gdas_tasks:
            continue
        if 'MEMORY' not in each_resource_string:
            temp_task_string = []
            for each_line in re.split(r'(\s+)', dict_gdas_tasks[each_task]):
                if 'memory' not in each_line:
                     temp_task_string.append(each_line)
            dict_gdas_tasks[each_task] = ''.join(temp_task_string)

    # Removes <memory>&MEMORY_JOB_DUMP</memory> post mortem from gfs tasks
    for each_task, each_resource_string in dict_gfs_resources.iteritems():
        if each_task not in dict_gfs_tasks:
            continue
        if 'MEMORY' not in each_resource_string:
            temp_task_string = []
            for each_line in re.split(r'(\s+)', dict_gfs_tasks[each_task]):
                if 'memory' not in each_line:
                     temp_task_string.append(each_line)
            dict_gfs_tasks[each_task] = ''.join(temp_task_string)

    # Put together the XML file
    xmlfile = []

    xmlfile.append(preamble)

    xmlfile.append(definitions)

    xmlfile.append(dict_to_strings(dict_gdas_resources))

    if dohybvar in ['Y', 'YES']:
        xmlfile.append(dict_to_strings(dict_hyb_resources))

    if gfs_cyc != 0:
        xmlfile.append(dict_to_strings(dict_gfs_resources))
    elif gfs_cyc == 0 and dohybvar in ['Y', 'YES'] and eupd_cyc in ['BOTH', 'GFS']:
        xmlfile.append(dict_gfs_resources['gfsprep'])

    xmlfile.append(workflow_header)

    xmlfile.append(dict_to_strings(dict_gdas_tasks))

    if dohybvar in ['Y', 'YES']:
        xmlfile.append(dict_to_strings(dict_hyb_tasks))

    if gfs_cyc != 0:
        xmlfile.append(dict_to_strings(dict_gfs_tasks))
    elif gfs_cyc == 0 and dohybvar in ['Y', 'YES'] and eupd_cyc in ['BOTH', 'GFS']:
        xmlfile.append(dict_gfs_tasks['gfsprep'])
        xmlfile.append('\n')

    xmlfile.append(wfu.create_firstcyc_task())

    xmlfile.append(workflow_footer)

    # Write the XML file
    fh = open('%s/%s.xml' % (base['EXPDIR'], base['PSLOT']), 'w')
    fh.write(''.join(xmlfile))
    fh.close()

    return


if __name__ == '__main__':
    main()
    sys.exit(0)<|MERGE_RESOLUTION|>--- conflicted
+++ resolved
@@ -174,7 +174,6 @@
     strings.append('\t<!ENTITY QUEUE_ARCH "%s">\n' % base['QUEUE_ARCH'])
     if scheduler in ['slurm']:
         strings.append('\t<!ENTITY PARTITION_ARCH "%s">\n' % base['QUEUE_ARCH'])
-<<<<<<< HEAD
     else:
         strings.append('\t<!ENTITY QUEUE_ARCH "%s">\n' % base['QUEUE_ARCH'])
     strings.append('\t<!ENTITY SCHEDULER  "%s">\n' % wfu.get_scheduler(base['machine']))
@@ -182,9 +181,6 @@
         strings.append('\t<!ENTITY COMPUTE_PARTITION "%s">\n' % base.get('COMPUTE_PARTITION',None))
     if 'SERVICE_PARTITION' in base:
         strings.append('\t<!ENTITY SERVICE_PARTITION "%s">\n' % base.get('SERVICE_PARTITION',None))
-=======
-    strings.append('\t<!ENTITY SCHEDULER  "%s">\n' % scheduler)
->>>>>>> 61749e70
     strings.append('\n')
     strings.append('\t<!-- Toggle HPSS archiving -->\n')
     strings.append('\t<!ENTITY ARCHIVE_TO_HPSS "YES">\n')
