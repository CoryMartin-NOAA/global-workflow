--- conflicted
+++ resolved
@@ -8,11 +8,8 @@
 SOURCE_DIR=${3:-$DMPDIR/${CDUMP}${DUMP_SUFFIX}.${PDY}/${cyc}}
 TARGET_DIR=${4:-$ROTDIR/${CDUMP}.${PDY}/$cyc}
 
-<<<<<<< HEAD
-=======
 DUMP_SUFFIX=${DUMP_SUFFIX:-""}
 
->>>>>>> 6164add7
 # Exit if SORUCE_DIR does not exist
 if [ ! -s $SOURCE_DIR ]; then 
    echo "***ERROR*** DUMP SOURCE_DIR=$SOURCE_DIR does not exist"
