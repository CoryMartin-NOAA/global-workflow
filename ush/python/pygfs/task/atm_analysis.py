#!/usr/bin/env python3

import os
import glob
import gzip
import tarfile
from logging import getLogger
from pprint import pformat
from typing import Any, Dict, List, Optional
from wxflow import (AttrDict,
                    FileHandler,
                    add_to_datetime, to_fv3time, to_timedelta, to_YMDH,
                    Task,
                    parse_j2yaml, save_as_yaml,
                    logit)
from pygfs.jedi import Jedi

logger = getLogger(__name__.split('.')[-1])


class AtmAnalysis(Task):
    """
    Class for JEDI-based global atm analysis tasks
    """
    @logit(logger, name="AtmAnalysis")
    def __init__(self, config: Dict[str, Any], yaml_name: Optional[str] = None):
        """Constructor global atm analysis task

        This method will construct a global atm analysis task.
        This includes:
        - extending the task_config attribute AttrDict to include parameters required for this task
        - instantiate the Jedi attribute object

        Parameters
        ----------
        config: Dict
            dictionary object containing task configuration
        yaml_name: str, optional
            name of YAML file for JEDI configuration

        Returns
        ----------
        None
        """
        super().__init__(config)

        _res = int(self.task_config.CASE[1:])
        _res_anl = int(self.task_config.CASE_ANL[1:])
        _window_begin = add_to_datetime(self.task_config.current_cycle, -to_timedelta(f"{self.task_config.assim_freq}H") / 2)

        # Create a local dictionary that is repeatedly used across this class
        local_dict = AttrDict(
            {
                'npx_ges': _res + 1,
                'npy_ges': _res + 1,
                'npz_ges': self.task_config.LEVS - 1,
                'npz': self.task_config.LEVS - 1,
                'npx_anl': _res_anl + 1,
                'npy_anl': _res_anl + 1,
                'npz_anl': self.task_config.LEVS - 1,
                'ATM_WINDOW_BEGIN': _window_begin,
                'ATM_WINDOW_LENGTH': f"PT{self.task_config.assim_freq}H",
                'OPREFIX': f"{self.task_config.RUN}.t{self.task_config.cyc:02d}z.",
                'APREFIX': f"{self.task_config.RUN}.t{self.task_config.cyc:02d}z.",
                'GPREFIX': f"gdas.t{self.task_config.previous_cycle.hour:02d}z.",
                'atm_obsdatain_path': f"{self.task_config.DATA}/obs/",
                'atm_obsdataout_path': f"{self.task_config.DATA}/diags/",
                'BKG_TSTEP': "PT1H"  # Placeholder for 4D applications
            }
        )

        # Extend task_config with local_dict
        self.task_config = AttrDict(**self.task_config, **local_dict)

        # Create JEDI object
        self.jedi = Jedi(self.task_config.DATA, self.task_config.JEDIEXE, yaml_name)

    @logit(logger)
    def initialize(self) -> None:
        """Initialize a global atm analysis

        This method will initialize a global atm analysis.
        This includes:
        - initializing JEDI variational application
        - staging observation files
        - staging bias correction files
        - staging CRTM fix files
        - staging FV3-JEDI fix files
        - staging B error files
        - staging model backgrounds
        - creating output directories

        Parameters
        ----------
        None

        Returns
        ----------
        None
        """

        # initialize JEDI variational application
        logger.info(f"Initializing JEDI ensemble DA application")
        self.jedi.initialize(self.task_config)
        
        # stage observations
        logger.info(f"Staging list of observation files")
        obs_dict = self.jedi.get_config(self.task_config, 'atm_obs_staging')
        FileHandler(obs_dict).sync()
        logger.debug(f"Observation files:\n{pformat(obs_dict)}")

        # stage bias corrections
<<<<<<< HEAD
        logger.info(f"Staging list of bias correction files")
        bias_dict = self.jedi.get_config(self.task_config, 'atm_bias_staging')
        bias_dict['copy'] = jedi.remove_redundant(bias_dict['copy'])
        FileHandler(bias_dict).sync()
        logger.debug(f"Bias correction files:\n{pformat(bias_dict)}")

        # stage bias corrections
        logger.info(f"Staging list of bias correction files generated from JEDI config")
        self.task_config.VarBcDir = f"{self.task_config.COM_ATMOS_ANALYSIS_PREV}"
        bias_file = f"rad_varbc_params.tar"
        bias_dict = self.jedi.get_bias_dict(self.task_config, bias_file)
        FileHandler(bias_dict).sync()
        logger.debug(f"Bias correction files bar2:\n{pformat(bias_dict)}")

=======
        logger.info(f"Staging list of bias correction files generated from JEDI config")
        self.task_config.VarBcDir = f"{self.task_config.COM_ATMOS_ANALYSIS_PREV}"
        bias_file = f"rad_varbc_params.tar"
        bias_dict = self.jedi.get_bias_dict(self.task_config, bias_file)
        FileHandler(bias_dict).sync()
        logger.debug(f"Bias correction files:\n{pformat(bias_dict)}")

>>>>>>> 8f0541cd
        # extract bias corrections
        tar_file = os.path.join(self.task_config.DATA, 'obs', f"{self.task_config.GPREFIX}{bias_file}")
        logger.info(f"Extract bias correction files from {tar_file}")
        self.jedi.extract_tar(tar_file)

        # stage CRTM fix files
        logger.info(f"Staging CRTM fix files from {self.task_config.CRTM_FIX_YAML}")
        crtm_fix_dict = parse_j2yaml(self.task_config.CRTM_FIX_YAML, self.task_config)
        FileHandler(crtm_fix_dict).sync()
        logger.debug(f"CRTM fix files:\n{pformat(crtm_fix_dict)}")

        # stage fix files
        logger.info(f"Staging JEDI fix files from {self.task_config.JEDI_FIX_YAML}")
        jedi_fix_dict = parse_j2yaml(self.task_config.JEDI_FIX_YAML, self.task_config)
        FileHandler(jedi_fix_dict).sync()
        logger.debug(f"JEDI fix files:\n{pformat(jedi_fix_dict)}")

        # stage static background error files, otherwise it will assume ID matrix
        logger.info(f"Stage files for STATICB_TYPE {self.task_config.STATICB_TYPE}")
        if self.task_config.STATICB_TYPE != 'identity':
            berror_staging_dict = parse_j2yaml(self.task_config.BERROR_STAGING_YAML, self.task_config)
        else:
            berror_staging_dict = {}
        FileHandler(berror_staging_dict).sync()
        logger.debug(f"Background error files:\n{pformat(berror_staging_dict)}")

        # stage ensemble files for use in hybrid background error
        if self.task_config.DOHYBVAR:
            logger.debug(f"Stage ensemble files for DOHYBVAR {self.task_config.DOHYBVAR}")
            fv3ens_staging_dict = parse_j2yaml(self.task_config.FV3ENS_STAGING_YAML, self.task_config)
            FileHandler(fv3ens_staging_dict).sync()
            logger.debug(f"Ensemble files:\n{pformat(fv3ens_staging_dict)}")

        # stage backgrounds
        logger.info(f"Staging background files from {self.task_config.VAR_BKG_STAGING_YAML}")
        bkg_staging_dict = parse_j2yaml(self.task_config.VAR_BKG_STAGING_YAML, self.task_config)
        FileHandler(bkg_staging_dict).sync()
        logger.debug(f"Background files:\n{pformat(bkg_staging_dict)}")

        # need output dir for diags and anl
        logger.debug("Create empty output [anl, diags] directories to receive output from executable")
        newdirs = [
            os.path.join(self.task_config.DATA, 'anl'),
            os.path.join(self.task_config.DATA, 'diags'),
        ]
        FileHandler({'mkdir': newdirs}).sync()

    @logit(logger)
    def finalize(self) -> None:
        """Finalize a global atm analysis

        This method will finalize a global atm analysis using JEDI.
        This includes:
        - tar output diag files and place in ROTDIR
        - copy the generated YAML file from initialize to the ROTDIR
        - copy the updated bias correction files to ROTDIR

        Parameters
        ----------
        None

        Returns
        ----------
        None
        """

        # ---- tar up diags
        # path of output tar statfile
        atmstat = os.path.join(self.task_config.COM_ATMOS_ANALYSIS, f"{self.task_config.APREFIX}atmstat")

        # get list of diag files to put in tarball
        diags = glob.glob(os.path.join(self.task_config.DATA, 'diags', 'diag*nc'))

        logger.info(f"Compressing {len(diags)} diag files to {atmstat}.gz")

        # gzip the files first
        logger.debug(f"Gzipping {len(diags)} diag files")
        for diagfile in diags:
            with open(diagfile, 'rb') as f_in, gzip.open(f"{diagfile}.gz", 'wb') as f_out:
                f_out.writelines(f_in)

        # open tar file for writing
        logger.debug(f"Creating tar file {atmstat} with {len(diags)} gzipped diag files")
        with tarfile.open(atmstat, "w") as archive:
            for diagfile in diags:
                diaggzip = f"{diagfile}.gz"
                archive.add(diaggzip, arcname=os.path.basename(diaggzip))

        # get list of yamls to copy to ROTDIR
        yamls = glob.glob(os.path.join(self.task_config.DATA, '*atm*yaml'))

        # copy full YAML from executable to ROTDIR
        for src in yamls:
            yaml_base = os.path.splitext(os.path.basename(src))[0]
            dest_yaml_name = f"{self.task_config.RUN}.t{self.task_config.cyc:02d}z.{yaml_base}.yaml"
            dest = os.path.join(self.task_config.COM_ATMOS_ANALYSIS, dest_yaml_name)
            logger.debug(f"Copying {src} to {dest}")
            yaml_copy = {
                'copy': [[src, dest]]
            }
            FileHandler(yaml_copy).sync()

        # path of output radiance bias correction tarfile
        bfile = f"{self.task_config.APREFIX}rad_varbc_params.tar"
        radtar = os.path.join(self.task_config.COM_ATMOS_ANALYSIS, bfile)

        # rename and copy tlapse radiance bias correction files from obs to bc
        tlapobs = glob.glob(os.path.join(self.task_config.DATA, 'obs', '*tlapse.txt'))
        copylist = []
        for tlapfile in tlapobs:
            obsfile = os.path.basename(tlapfile).split('.', 2)
            newfile = f"{self.task_config.APREFIX}{obsfile[2]}"
            copylist.append([tlapfile, os.path.join(self.task_config.DATA, 'bc', newfile)])
        tlapse_dict = {
            'copy': copylist
        }
        FileHandler(tlapse_dict).sync()

        # get lists of radiance bias correction files to add to tarball
        satlist = glob.glob(os.path.join(self.task_config.DATA, 'bc', '*satbias*nc'))
        tlaplist = glob.glob(os.path.join(self.task_config.DATA, 'bc', '*tlapse.txt'))

        # tar radiance bias correction files to ROTDIR
        logger.info(f"Creating radiance bias correction tar file {radtar}")
        with tarfile.open(radtar, 'w') as radbcor:
            for satfile in satlist:
                radbcor.add(satfile, arcname=os.path.basename(satfile))
            for tlapfile in tlaplist:
                radbcor.add(tlapfile, arcname=os.path.basename(tlapfile))
            logger.info(f"Add {radbcor.getnames()}")

        # Copy FV3 atm increment to comrot directory
        logger.info("Copy UFS model readable atm increment file")
        cdate = to_fv3time(self.task_config.current_cycle)
        cdate_inc = cdate.replace('.', '_')
        src = os.path.join(self.task_config.DATA, 'anl', f"atminc.{cdate_inc}z.nc4")
        dest = os.path.join(self.task_config.COM_ATMOS_ANALYSIS, f'{self.task_config.RUN}.t{self.task_config.cyc:02d}z.atminc.nc')
        logger.debug(f"Copying {src} to {dest}")
        inc_copy = {
            'copy': [[src, dest]]
        }
        FileHandler(inc_copy).sync()

    def clean(self):
        super().clean()<|MERGE_RESOLUTION|>--- conflicted
+++ resolved
@@ -98,10 +98,6 @@
         ----------
         None
         """
-
-        # initialize JEDI variational application
-        logger.info(f"Initializing JEDI ensemble DA application")
-        self.jedi.initialize(self.task_config)
         
         # stage observations
         logger.info(f"Staging list of observation files")
@@ -110,30 +106,12 @@
         logger.debug(f"Observation files:\n{pformat(obs_dict)}")
 
         # stage bias corrections
-<<<<<<< HEAD
         logger.info(f"Staging list of bias correction files")
         bias_dict = self.jedi.get_config(self.task_config, 'atm_bias_staging')
         bias_dict['copy'] = jedi.remove_redundant(bias_dict['copy'])
         FileHandler(bias_dict).sync()
         logger.debug(f"Bias correction files:\n{pformat(bias_dict)}")
 
-        # stage bias corrections
-        logger.info(f"Staging list of bias correction files generated from JEDI config")
-        self.task_config.VarBcDir = f"{self.task_config.COM_ATMOS_ANALYSIS_PREV}"
-        bias_file = f"rad_varbc_params.tar"
-        bias_dict = self.jedi.get_bias_dict(self.task_config, bias_file)
-        FileHandler(bias_dict).sync()
-        logger.debug(f"Bias correction files bar2:\n{pformat(bias_dict)}")
-
-=======
-        logger.info(f"Staging list of bias correction files generated from JEDI config")
-        self.task_config.VarBcDir = f"{self.task_config.COM_ATMOS_ANALYSIS_PREV}"
-        bias_file = f"rad_varbc_params.tar"
-        bias_dict = self.jedi.get_bias_dict(self.task_config, bias_file)
-        FileHandler(bias_dict).sync()
-        logger.debug(f"Bias correction files:\n{pformat(bias_dict)}")
-
->>>>>>> 8f0541cd
         # extract bias corrections
         tar_file = os.path.join(self.task_config.DATA, 'obs', f"{self.task_config.GPREFIX}{bias_file}")
         logger.info(f"Extract bias correction files from {tar_file}")
