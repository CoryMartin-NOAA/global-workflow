--- conflicted
+++ resolved
@@ -157,13 +157,8 @@
                 archive.add(diaggzip, arcname=os.path.basename(diaggzip))
 
         # copy full YAML from executable to ROTDIR
-<<<<<<< HEAD
-        src = os.path.join(self.task_config['DATA'], f"{self.task_config['CDUMP']}.t{self.runtime_config['cyc']:02d}z.aerovar.yaml")
-        dest = os.path.join(self.task_config.COMOUT_CHEM_ANALYSIS, f"{self.task_config['CDUMP']}.t{self.runtime_config['cyc']:02d}z.aerovar.yaml")
-=======
         src = os.path.join(self.task_config['DATA'], f"{self.task_config['RUN']}.t{self.task_config['cyc']:02d}z.aerovar.yaml")
-        dest = os.path.join(self.task_config.COM_CHEM_ANALYSIS, f"{self.task_config['RUN']}.t{self.task_config['cyc']:02d}z.aerovar.yaml")
->>>>>>> 842a1ad0
+        dest = os.path.join(self.task_config.COMOUT_CHEM_ANALYSIS, f"{self.task_config['RUN']}.t{self.task_config['cyc']:02d}z.aerovar.yaml")
         yaml_copy = {
             'mkdir': [self.task_config.COMOUT_CHEM_ANALYSIS],
             'copy': [[src, dest]]
