--- conflicted
+++ resolved
@@ -13,10 +13,6 @@
 module load prod_util/1.1.0
 module load prod_envir/1.0.2
 module load g2tmpl/1.5.0       
-<<<<<<< HEAD
-module load crtm/2.2.6
-=======
->>>>>>> 37a3bd27
 #module load ESMF/7_1_0r
 module unload grib_util/1.0.6   
 module load grib_util/1.1.0
@@ -35,13 +31,10 @@
 
 module use /gpfs/dell2/emc/modeling/noscrub/emc.nemspara/soft/modulefiles
 module load esmf/8.0.0bs48
-<<<<<<< HEAD
-=======
 
 # python
 module load python/3.6.3
 
 # Load crtm/2.3.0 from nceplibs (until installed by NCO)
 module use -a /usrx/local/nceplibs/dev/NCEPLIBS/modulefiles
-module load crtm/2.3.0
->>>>>>> 37a3bd27
+module load crtm/2.3.0