--- conflicted
+++ resolved
@@ -8,13 +8,8 @@
                        "Build_ufs_utils" \
                        "Build_gldas" \
                        "Build_gfs_wafs" \
-<<<<<<< HEAD
-                       "Build_gdas" "Build_nems_util" \
+                       "Build_gdas" \
                        "Build_gaussian_sfcanl" \
-=======
-                       "Build_gdas" \
-                       "Build_sfcanl_nsttfchg" \
->>>>>>> e4b6b7d3
                        "Build_tropcy" \
                        "Build_enkf_chgres_recenter" \
                        "Build_enkf_chgres_recenter_nc" \
