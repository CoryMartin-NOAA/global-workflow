--- conflicted
+++ resolved
@@ -35,14 +35,10 @@
 # Workarounds for bugs in gsi build scripts:
 export PATH=$PATH:.
 
-<<<<<<< HEAD
-./build_all_cmake.sh "$cwd/gsi.fd"
-=======
 if [ "$target" = wcoss_dell_p3 ]; then
    ./build_all_cmake.sh "$cwd/gsi.fd"
 else
    ./build_all.sh "$gsitarget"
 fi
->>>>>>> 453fba4e
 
 exit
