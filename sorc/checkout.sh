--- conflicted
+++ resolved
@@ -21,11 +21,7 @@
     rm -f ${topdir}/checkout-gsi.log
     git clone --recursive gerrit:ProdGSI gsi.fd >> ${topdir}/checkout-gsi.log 2>&1
     cd gsi.fd
-<<<<<<< HEAD
-    git checkout DA_GFS_v15.3
-=======
     git checkout gfsda.v15.3.0
->>>>>>> 43d60c78
     git submodule update
     cd ${topdir}
 else
