#!/bin/sh
set -xue

topdir=$(pwd)
echo $topdir

echo fv3gfs checkout ...
if [[ ! -d fv3gfs.fd ]] ; then
    rm -f ${topdir}/checkout-fv3gfs.log
    git clone https://github.com/junwang-noaa/ufs-weather-model fv3gfs.fd >> ${topdir}/checkout-fv3gfs.log 2>&1
    cd fv3gfs.fd
<<<<<<< HEAD
=======
    git checkout gfsv16_bugfix
>>>>>>> d635fe37
    git submodule update --init --recursive

    #git clone gerrit:NEMSfv3gfs fv3gfs.fd >> ${topdir}/checkout-fv3gfs.log 2>&1
    #cd fv3gfs.fd
    ##git checkout gfs.v16_PhysicsUpdate
    #git submodule update --init --recursive

    cd ${topdir}
else
    echo 'Skip.  Directory fv3gfs.fd already exists.'
fi

echo gsi checkout ...
if [[ ! -d gsi.fd ]] ; then
    rm -f ${topdir}/checkout-gsi.log
    git clone --recursive gerrit:ProdGSI gsi.fd >> ${topdir}/checkout-gsi.fd.log 2>&1
    cd gsi.fd
    git checkout feature/fv3_ncio 
    git submodule update
    cd ${topdir}
else
    echo 'Skip.  Directory gsi.fd already exists.'
fi

echo gldas checkout ...
if [[ ! -d gldas.fd ]] ; then
    rm -f ${topdir}/checkout-gldas.log
    git clone https://github.com/NOAA-EMC/GLDAS  gldas.fd >> ${topdir}/checkout-gldas.fd.log 2>&1
    cd gldas.fd
    git checkout feature/gldasnoahmp
    cd ${topdir}
else
    echo 'Skip.  Directory gldas.fd already exists.'
fi

echo ufs_utils checkout ...
if [[ ! -d ufs_utils.fd ]] ; then
    rm -f ${topdir}/checkout-ufs_utils.log
    git clone https://github.com/NOAA-EMC/UFS_UTILS.git ufs_utils.fd >> ${topdir}/checkout-ufs_utils.fd.log 2>&1
    cd ufs_utils.fd
    git checkout release/v2.0.0
    cd ${topdir}
else
    echo 'Skip.  Directory ufs_utils.fd already exists.'
fi

echo EMC_post checkout ...
if [[ ! -d gfs_post.fd ]] ; then
    rm -f ${topdir}/checkout-gfs_post.log
    #git clone https://github.com/NOAA-EMC/EMC_post gfs_post.fd >> ${topdir}/checkout-gfs_post.log 2>&1
    git clone https://github.com/WenMeng-NOAA/EMC_post.git gfs_post.fd >> ${topdir}/checkout-gfs_post.log 2>&1
    cd gfs_post.fd
<<<<<<< HEAD
    git checkout ba7e59b290c8149ff1c2fee98d01e99e4ef92ee6
    #git checkout ncep_post.v8.0.27e
    #git checkout ncep_post_gtg.v1.0.6c
=======
    git checkout post_gfs_netcdf
>>>>>>> d635fe37
    cd ${topdir}
else
    echo 'Skip.  Directory gfs_post.fd already exists.'
fi

echo EMC_gfs_wafs checkout ...
if [[ ! -d gfs_wafs.fd ]] ; then
    rm -f ${topdir}/checkout-gfs_wafs.log
    git clone --recursive https://github.com/NOAA-EMC/EMC_gfs_wafs.git gfs_wafs.fd >> ${topdir}/checkout-gfs_wafs.log 2>&1
    cd gfs_wafs.fd
    git checkout gfs_wafs.v5.0.11
    cd ${topdir}
else
    echo 'Skip.  Directory gfs_wafs.fd already exists.'
fi

echo EMC_verif-global checkout ...
if [[ ! -d verif-global.fd ]] ; then
    rm -f ${topdir}/checkout-verif-global.log
    git clone --recursive gerrit:EMC_verif-global verif-global.fd >> ${topdir}/checkout-verif-global.log 2>&1
    cd verif-global.fd
    git checkout verif_global_v1.3.1
    cd ${topdir}
else
    echo 'Skip. Directory verif-global.fd already exist.'
fi

exit 0<|MERGE_RESOLUTION|>--- conflicted
+++ resolved
@@ -9,10 +9,7 @@
     rm -f ${topdir}/checkout-fv3gfs.log
     git clone https://github.com/junwang-noaa/ufs-weather-model fv3gfs.fd >> ${topdir}/checkout-fv3gfs.log 2>&1
     cd fv3gfs.fd
-<<<<<<< HEAD
-=======
     git checkout gfsv16_bugfix
->>>>>>> d635fe37
     git submodule update --init --recursive
 
     #git clone gerrit:NEMSfv3gfs fv3gfs.fd >> ${topdir}/checkout-fv3gfs.log 2>&1
@@ -65,13 +62,7 @@
     #git clone https://github.com/NOAA-EMC/EMC_post gfs_post.fd >> ${topdir}/checkout-gfs_post.log 2>&1
     git clone https://github.com/WenMeng-NOAA/EMC_post.git gfs_post.fd >> ${topdir}/checkout-gfs_post.log 2>&1
     cd gfs_post.fd
-<<<<<<< HEAD
-    git checkout ba7e59b290c8149ff1c2fee98d01e99e4ef92ee6
-    #git checkout ncep_post.v8.0.27e
-    #git checkout ncep_post_gtg.v1.0.6c
-=======
     git checkout post_gfs_netcdf
->>>>>>> d635fe37
     cd ${topdir}
 else
     echo 'Skip.  Directory gfs_post.fd already exists.'
