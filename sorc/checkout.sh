--- conflicted
+++ resolved
@@ -9,10 +9,6 @@
     rm -f ${topdir}/checkout-fv3gfs.log
     git clone gerrit:NEMSfv3gfs fv3gfs.fd >> ${topdir}/checkout-fv3gfs.log 2>&1
     cd fv3gfs.fd
-<<<<<<< HEAD
-=======
-    git checkout gfs.v16_PhysicsUpdate
->>>>>>> 4a98049f
     git submodule update --init --recursive
     cd FV3/atmos_cubed_sphere
     git checkout gfsv16_physupdt
@@ -30,14 +26,9 @@
     rm -f ${topdir}/checkout-gsi.log
     git clone --recursive gerrit:ProdGSI gsi.fd >> ${topdir}/checkout-gsi.fd.log 2>&1
     cd gsi.fd
-<<<<<<< HEAD
     git checkout feature/fv3_ncio 
     git submodule update
-=======
-    #git checkout fv3da.v1.0.43
-    git submodule update
     cd ${topdir}
->>>>>>> 4a98049f
 else
     echo 'Skip.  Directory gsi.fd already exists.'
 fi
