--- conflicted
+++ resolved
@@ -44,11 +44,7 @@
     rm -f ${topdir}/checkout-gfs_wafs.log
     git clone --recursive gerrit:EMC_gfs_wafs gfs_wafs.fd >> ${topdir}/checkout-gfs_wafs.log 2>&1
     cd gfs_wafs.fd
-<<<<<<< HEAD
-    git checkout gfs_wafs.v5.0.0
-=======
     git checkout gfs_wafs.v5.0.0   
->>>>>>> d52c041d
     cd ${topdir}
 else
     echo 'Skip.  Directory gfs_wafs.fd already exists.'
