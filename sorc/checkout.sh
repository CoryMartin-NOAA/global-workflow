--- conflicted
+++ resolved
@@ -20,11 +20,7 @@
     rm -f ${topdir}/checkout-gsi.log
     git clone --recursive gerrit:ProdGSI gsi.fd >> ${topdir}/checkout-gsi.fd.log 2>&1
     cd gsi.fd
-<<<<<<< HEAD
     git checkout feature/fv3_ncio 
-=======
-    git checkout 3664477befd7ef2ba8299c3a5461747a78da30a0
->>>>>>> b295567e
     git submodule update
     cd ${topdir}
 else
@@ -36,11 +32,7 @@
     rm -f ${topdir}/checkout-ufs_utils.log
     git clone https://github.com/NOAA-EMC/UFS_UTILS.git ufs_utils.fd >> ${topdir}/checkout-ufs_utils.fd.log 2>&1
     cd ufs_utils.fd
-<<<<<<< HEAD
     git checkout release/v2.0.0
-=======
-    git checkout v1.1.0
->>>>>>> b295567e
     cd ${topdir}
 else
     echo 'Skip.  Directory ufs_utils.fd already exists.'
@@ -51,13 +43,9 @@
     rm -f ${topdir}/checkout-gfs_post.log
     git clone https://github.com/NOAA-EMC/EMC_post gfs_post.fd >> ${topdir}/checkout-gfs_post.log 2>&1
     cd gfs_post.fd
-<<<<<<< HEAD
-    git checkout develop
-=======
     git checkout ba7e59b290c8149ff1c2fee98d01e99e4ef92ee6
     #git checkout ncep_post.v8.0.27e
     #git checkout ncep_post_gtg.v1.0.6c
->>>>>>> b295567e
     cd ${topdir}
 else
     echo 'Skip.  Directory gfs_post.fd already exists.'
