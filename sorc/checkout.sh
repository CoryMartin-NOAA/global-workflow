#!/bin/sh
#set -xue
set -x

while getopts "o" option;
do
 case $option in
  o)
   echo "Received -o flag for optional checkout of operational-only codes"
   checkout_gtg="YES"
   checkout_wafs="YES"
   ;;
  :)
   echo "option -$OPTARG needs an argument"
   ;;
  *)
   echo "invalid option -$OPTARG, exiting..."
   exit
   ;;
 esac
done

topdir=$(pwd)
echo $topdir

echo fv3gfs checkout ...
if [[ ! -d fv3gfs.fd ]] ; then
    rm -f ${topdir}/checkout-fv3gfs.log
    git clone https://github.com/ufs-community/ufs-weather-model fv3gfs.fd >> ${topdir}/checkout-fv3gfs.log 2>&1
    cd fv3gfs.fd
<<<<<<< HEAD
    git checkout 554aedcd63e4a7c5012570406132eaf76e249ca9
=======
    if [ ${run_ccpp:-"NO"} = "NO" ]; then
     git checkout GFS.v16.0.16
    else
     git checkout 9350745855aebe0790813e0ed2ba5ad680e3f75c
    fi
>>>>>>> e3fcfebc
    git submodule update --init --recursive
    cd ${topdir}
else
    echo 'Skip.  Directory fv3gfs.fd already exists.'
fi

echo gsi checkout ...
if [[ ! -d gsi.fd ]] ; then
    rm -f ${topdir}/checkout-gsi.log
    git clone --recursive https://github.com/NOAA-EMC/GSI.git gsi.fd >> ${topdir}/checkout-gsi.log 2>&1
    cd gsi.fd
    git checkout 9c1fc15d42573b398037319bbf8d5143ad126fb6
    git submodule update
    cd ${topdir}
else
    echo 'Skip.  Directory gsi.fd already exists.'
fi

echo gldas checkout ...
if [[ ! -d gldas.fd ]] ; then
    rm -f ${topdir}/checkout-gldas.log
    git clone https://github.com/NOAA-EMC/GLDAS.git gldas.fd >> ${topdir}/checkout-gldas.fd.log 2>&1
    cd gldas.fd
    git checkout gldas_gfsv16_release.v1.15.0
    cd ${topdir}
else
    echo 'Skip.  Directory gldas.fd already exists.'
fi

echo ufs_utils checkout ...
if [[ ! -d ufs_utils.fd ]] ; then
    rm -f ${topdir}/checkout-ufs_utils.log
    git clone --recursive https://github.com/NOAA-EMC/UFS_UTILS.git ufs_utils.fd >> ${topdir}/checkout-ufs_utils.fd.log 2>&1
    cd ufs_utils.fd
    git checkout ufs_utils_1_3_0
    cd ${topdir}
else
    echo 'Skip.  Directory ufs_utils.fd already exists.'
fi

echo EMC_post checkout ...
if [[ ! -d gfs_post.fd ]] ; then
    rm -f ${topdir}/checkout-gfs_post.log
    git clone https://github.com/NOAA-EMC/EMC_post.git gfs_post.fd >> ${topdir}/checkout-gfs_post.log 2>&1
    cd gfs_post.fd
    git checkout ff42e0227d6100285d4179a2572b700fd5a959cb
    git submodule update --init CMakeModules

    ################################################################################
    # checkout_gtg
    ## yes: The gtg code at NCAR private repository is available for ops. GFS only.
    #       Only approved persons/groups have access permission.
    ## no:  No need to check out gtg code for general GFS users.
    ################################################################################
    checkout_gtg=${checkout_gtg:-"NO"}
    if [[ ${checkout_gtg} == "YES" ]] ; then
      ./manage_externals/checkout_externals
      cp sorc/post_gtg.fd/*F90 sorc/ncep_post.fd/.
      cp sorc/post_gtg.fd/gtg.config.gfs parm/gtg.config.gfs
    fi
    cd ${topdir}
else
    echo 'Skip.  Directory gfs_post.fd already exists.'
fi

checkout_wafs=${checkout_wafs:-"NO"}
if [[ ${checkout_wafs} == "YES" ]] ; then
  echo EMC_gfs_wafs checkout ...
  if [[ ! -d gfs_wafs.fd ]] ; then
    rm -f ${topdir}/checkout-gfs_wafs.log
    git clone --recursive https://github.com/NOAA-EMC/EMC_gfs_wafs.git gfs_wafs.fd >> ${topdir}/checkout-gfs_wafs.log 2>&1
    cd gfs_wafs.fd
<<<<<<< HEAD
    git checkout c2a29a67d9432b4d6fba99eac7797b81d05202b6
=======
    git checkout gfs_wafs.v6.0.21
>>>>>>> e3fcfebc
    cd ${topdir}
  else
    echo 'Skip.  Directory gfs_wafs.fd already exists.'
  fi
fi

echo EMC_verif-global checkout ...
if [[ ! -d verif-global.fd ]] ; then
    rm -f ${topdir}/checkout-verif-global.log
    git clone --recursive https://github.com/NOAA-EMC/EMC_verif-global.git verif-global.fd >> ${topdir}/checkout-verif-global.log 2>&1
    cd verif-global.fd
    git checkout verif_global_v1.13.5
    cd ${topdir}
else
    echo 'Skip. Directory verif-global.fd already exist.'
fi

exit 0<|MERGE_RESOLUTION|>--- conflicted
+++ resolved
@@ -28,15 +28,7 @@
     rm -f ${topdir}/checkout-fv3gfs.log
     git clone https://github.com/ufs-community/ufs-weather-model fv3gfs.fd >> ${topdir}/checkout-fv3gfs.log 2>&1
     cd fv3gfs.fd
-<<<<<<< HEAD
-    git checkout 554aedcd63e4a7c5012570406132eaf76e249ca9
-=======
-    if [ ${run_ccpp:-"NO"} = "NO" ]; then
-     git checkout GFS.v16.0.16
-    else
-     git checkout 9350745855aebe0790813e0ed2ba5ad680e3f75c
-    fi
->>>>>>> e3fcfebc
+    git checkout 9350745855aebe0790813e0ed2ba5ad680e3f75c
     git submodule update --init --recursive
     cd ${topdir}
 else
@@ -109,11 +101,7 @@
     rm -f ${topdir}/checkout-gfs_wafs.log
     git clone --recursive https://github.com/NOAA-EMC/EMC_gfs_wafs.git gfs_wafs.fd >> ${topdir}/checkout-gfs_wafs.log 2>&1
     cd gfs_wafs.fd
-<<<<<<< HEAD
     git checkout c2a29a67d9432b4d6fba99eac7797b81d05202b6
-=======
-    git checkout gfs_wafs.v6.0.21
->>>>>>> e3fcfebc
     cd ${topdir}
   else
     echo 'Skip.  Directory gfs_wafs.fd already exists.'
