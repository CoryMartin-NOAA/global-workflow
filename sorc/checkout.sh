--- conflicted
+++ resolved
@@ -31,15 +31,11 @@
     rm -f ${topdir}/checkout-fv3gfs.log
     git clone https://github.com/ufs-community/ufs-weather-model fv3gfs.fd >> ${topdir}/checkout-fv3gfs.log 2>&1
     cd fv3gfs.fd
-<<<<<<< HEAD
     if [ ${run_ccpp:-"NO"} = "NO" ]; then
-     git checkout GFS.v16.0.15
+     git checkout GFS.v16.0.16
     else
      git checkout b771e5be7e35eaea5ee7f762d644afccab019ed3
     fi
-=======
-    git checkout GFS.v16.0.16
->>>>>>> 68b9157b
     git submodule update --init --recursive
     cd ${topdir}
 else
@@ -63,7 +59,7 @@
     rm -f ${topdir}/checkout-gldas.log
     git clone https://github.com/NOAA-EMC/GLDAS.git gldas.fd >> ${topdir}/checkout-gldas.fd.log 2>&1
     cd gldas.fd
-    git checkout gldas_gfsv16_release.v1.12.0
+    git checkout gldas_gfsv16_release.v1.13.0
     cd ${topdir}
 else
     echo 'Skip.  Directory gldas.fd already exists.'
@@ -119,11 +115,7 @@
     rm -f ${topdir}/checkout-verif-global.log
     git clone --recursive https://github.com/NOAA-EMC/EMC_verif-global.git verif-global.fd >> ${topdir}/checkout-verif-global.log 2>&1
     cd verif-global.fd
-<<<<<<< HEAD
     git checkout verif_global_v1.13.5
-=======
-    git checkout verif_global_v1.11.0
->>>>>>> 68b9157b
     cd ${topdir}
 else
     echo 'Skip. Directory verif-global.fd already exist.'
