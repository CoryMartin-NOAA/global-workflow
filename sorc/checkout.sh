#!/bin/sh
set -xu

# Checkout fv3gfs.fd gsi.fd ufs_utils.fd gfs_post.fd
# Arg "-F" indicate force of remove fv3gfs.fd gsi.fd ufs_utils.fd gfs_post.fd and checkout log directory 

if [ $# -lt 1 ]; then
  FORCE_REPLACE="N"
else
  FORCE_REPLACE=${1}
fi

[[ $FORCE_REPLACE == "-F" ]] && FORCE_REPLACE="Y"

topdir=$(pwd)
echo $topdir
LOG_DIR=$topdir/checkout
if [ -d $LOG_DIR -a $FORCE_REPLACE == "Y" ]; then
  rm -rf $topdir/fv3gfs.fd $topdir/gsi.fd $topdir/ufs_utils.fd $topdir/gfs_post.fd $topdir/gsd_prep_chem.fd $LOG_DIR
fi
mkdir -p $LOG_DIR

ERRSCRIPT=${ERRSCRIPT:-'eval [[ $err = 0 ]]'}
err=0

echo fv3gfs checkout ...
if [[ ! -d fv3gfs.fd ]] ; then
    rm -f ${topdir}/checkout-fv3gfs.log
    git clone --recursive gerrit:EMC_FV3-GSDCHEM-WW3 fv3gfs.fd >> ${topdir}/checkout-fv3gfs.log 2>&1
    rc=$?
    ((err+=$rc))
    cd fv3gfs.fd
<<<<<<< HEAD
	git checkout 343d54d
=======
	git checkout 7f17df7
>>>>>>> 9d38875b
	git submodule update --init --recursive
    rc=$?
    ((err+=$rc))
    cd ${topdir}
else
    echo 'Skip.  Directory fv3gfs.fd already exists.'
fi

echo gsi checkout ...
if [[ ! -d gsi.fd ]] ; then
    rm -f ${LOG_DIR}/checkout-gsi.log
    git clone --recursive gerrit:ProdGSI gsi.fd >> ${LOG_DIR}/checkout-gsi.fd.log 2>&1
    rc=$?
    ((err+=$rc))
    cd gsi.fd
    git checkout d47a995ae
    git submodule update
    cd ${topdir}
else
    echo 'Skip.  Directory gsi.fd already exists.'
fi

echo ufs_utils checkout ...
if [[ ! -d ufs_utils.fd ]] ; then
    rm -f ${topdir}/checkout-ufs_utils.log
    git clone https://github.com/NOAA-EMC/UFS_UTILS.git ufs_utils.fd >> ${topdir}/checkout-ufs_utils.fd.log 2>&1
    rc=$?
    ((err+=$rc))
    cd ufs_utils.fd
    git checkout ops-gefsv12
    cd ${topdir}
else
    echo 'Skip.  Directory ufs_utils.fd already exists.'
fi

echo EMC_post checkout ...
if [[ ! -d gfs_post.fd ]] ; then
    rm -f ${topdir}/checkout-gfs_post.log
    git clone --recursive https://github.com/NOAA-EMC/EMC_post.git gfs_post.fd >> ${topdir}/checkout-gfs_post.log 2>&1
    rc=$?
    ((err+=$rc))
    cd gfs_post.fd
    git checkout 8d5deea
    cd ${topdir}
else
    echo 'Skip.  Directory gfs_post.fd already exists.'
fi

echo EMC_gfs_wafs checkout ...
if [[ ! -d gfs_wafs.fd ]] ; then
    rm -f ${topdir}/checkout-gfs_wafs.log
    git clone --recursive https://github.com/NOAA-EMC/EMC_gfs_wafs.git gfs_wafs.fd >> ${topdir}/checkout-gfs_wafs.log 2>&1
    rc=$?
    ((err+=$rc))
    cd gfs_wafs.fd
    git checkout gfs_wafs.v5.0.11
    cd ${topdir}
else
   echo 'Skip.  Directory gfs_wafs.fd already exists.'
fi

echo GSD-prep-chem checkout ...
if [[ ! -d gsd_prep_chem.fd ]] ; then
    rm -f ${LOG_DIR}/checkout-gsd-prep-chem.log
    git clone gerrit:GSD-prep-chem gsd_prep_chem.fd >> ${LOG_DIR}/checkout-gsd-prep-chem.log 2>&1
    rc=$?
    ((err+=$rc))
    cd gsd_prep_chem.fd
    git checkout 9e200f7
    cd ${topdir}
else
    echo 'Skip.  Directory gsd_prep_chem.fd already exists.'
fi

echo EMC_verif-global checkout ...
if [[ ! -d verif-global.fd ]] ; then
    rm -f ${topdir}/checkout-verif-global.log
    git clone --recursive gerrit:EMC_verif-global verif-global.fd >> ${topdir}/checkout-verif-global.log 2>&1
    rc=$?
    ((err+=$rc))
    cd verif-global.fd
    git checkout verif_global_v1.2.2
    cd ${topdir}
else
    echo 'Skip. Directory verif-global.fd already exist.'
fi

#### Exception handling
[[ $err -ne 0 ]] && echo "FATAL CHECKOUT ERROR: Please check checkout-*.log file under checkout directory for detail, ABORT!"
$ERRSCRIPT || exit $err

exit 0<|MERGE_RESOLUTION|>--- conflicted
+++ resolved
@@ -30,11 +30,7 @@
     rc=$?
     ((err+=$rc))
     cd fv3gfs.fd
-<<<<<<< HEAD
-	git checkout 343d54d
-=======
 	git checkout 7f17df7
->>>>>>> 9d38875b
 	git submodule update --init --recursive
     rc=$?
     ((err+=$rc))
