--- conflicted
+++ resolved
@@ -88,27 +88,15 @@
 	rm $COMOUT/${OPREFIX}nsstbufr
     fi
 
-<<<<<<< HEAD
     export job="j${CDUMP}_prep_${cyc}"
     export DATAROOT="$RUNDIR/$CDATE/$CDUMP/prepbufr"
     if [ $ROTDIR_DUMP = "NO" ]; then
-       COMIN_OBS=${COMIN_OBS:-$DMPDIR/$CDATE/$CDUMP}
-       export COMSP=${COMSP:-$COMIN_OBS/$CDUMP.t${cyc}z.}
+      COMIN_OBS=${COMIN_OBS:-$DMPDIR/${CDUMP}${DUMP_SUFFIX}.${PDY}/${cyc}}
+      export COMSP=${COMSP:-$COMIN_OBS/$CDUMP.t${cyc}z.}
     fi
     export COMIN=${COMIN:-$ROTDIR/$CDUMP.$PDY/$cyc}
     export COMINgdas=${COMINgdas:-$ROTDIR/gdas.$PDY/$cyc}
     export COMINgfs=${COMINgfs:-$ROTDIR/gfs.$PDY/$cyc}
-=======
-        export job="j${CDUMP}_prep_${cyc}"
-        export DATAROOT="$RUNDIR/$CDATE/$CDUMP/prepbufr"
-        if [ $ROTDIR_DUMP = "NO" ]; then
-          COMIN_OBS=${COMIN_OBS:-$DMPDIR/${CDUMP}${DUMP_SUFFIX}.${PDY}/${cyc}}
-          export COMSP=${COMSP:-$COMIN_OBS/$CDUMP.t${cyc}z.}
-        fi
-        export COMIN=${COMIN:-$ROTDIR/$CDUMP.$PDY/$cyc}
-        export COMINgdas=${COMINgdas:-$ROTDIR/gdas.$PDY/$cyc}
-        export COMINgfs=${COMINgfs:-$ROTDIR/gfs.$PDY/$cyc}
->>>>>>> cd4d9bf1
 
     $HOMEobsproc_network/jobs/JGLOBAL_PREP
     status=$?
