#!/bin/ksh -x

###############################################################
## Abstract:
## Inline verification and diagnostics driver script
## RUN_ENVIR : runtime environment (emc | nco)
## HOMEgfs   : /full/path/to/workflow
## EXPDIR : /full/path/to/config/files
## CDATE  : current analysis date (YYYYMMDDHH)
## CDUMP  : cycle name (gdas / gfs)
## PDY    : current date (YYYYMMDD)
## cyc    : current cycle (HH)
###############################################################

###############################################################
echo
echo "=============== START TO SOURCE FV3GFS WORKFLOW MODULES ==============="
. $HOMEgfs/ush/load_fv3gfs_modules.sh
status=$?
[[ $status -ne 0 ]] && exit $status


###############################################################
echo
echo "=============== START TO SOURCE RELEVANT CONFIGS ==============="
configs="base vrfy"
for config in $configs; do
    . $EXPDIR/config.${config}
    status=$?
    [[ $status -ne 0 ]] && exit $status
done


###############################################################
echo
echo "=============== START TO SOURCE MACHINE RUNTIME ENVIRONMENT ==============="
. $BASE_ENV/${machine}.env vrfy
status=$?
[[ $status -ne 0 ]] && exit $status

###############################################################
export CDATEm1=$($NDATE -24 $CDATE)
export PDYm1=$(echo $CDATEm1 | cut -c1-8)

export COMIN="$ROTDIR/$CDUMP.$PDY/$cyc"
export DATAROOT="$RUNDIR/$CDATE/$CDUMP/vrfy"
[[ -d $DATAROOT ]] && rm -rf $DATAROOT
mkdir -p $DATAROOT


###############################################################
echo
echo "=============== START TO GENERATE QUARTER DEGREE GRIB1 FILES ==============="
if [ $MKPGB4PRCP = "YES" -a $CDUMP = "gfs" ]; then
    nthreads_env=${OMP_NUM_THREADS:-1} # get threads set in env
    export OMP_NUM_THREADS=1
    cd $COMIN
    fhmax=$vhr_rain
    fhr=0
    while [ $fhr -le $fhmax ]; do
       fhr2=$(printf %02i $fhr)
       fhr3=$(printf %03i $fhr)
       fname=${CDUMP}.t${cyc}z.sfluxgrbf$fhr3.grib2
       fileout=$ARCDIR/pgbq${fhr2}.${CDUMP}.${CDATE}.grib2
       $WGRIB2 $fname -match "(:PRATE:surface:)|(:TMP:2 m above ground:)" -grib $fileout
       (( fhr = $fhr + 6 ))
    done
    cd $DATAROOT
    export OMP_NUM_THREADS=$nthreads_env # revert to threads set in env
fi


###############################################################
echo
echo "=============== START TO RUN MOS ==============="
if [ $RUNMOS = "YES" -a $CDUMP = "gfs" ]; then
    $RUNGFSMOSSH $PDY$cyc 
fi


###############################################################
echo
echo "=============== START TO RUN FIT2OBS VERIFICATION ==============="
if [ $VRFYFITS = "YES" -a $CDUMP = $CDFNL -a $CDATE != $SDATE ]; then

    export CDUMPFCST=$VDUMP
    export TMPDIR="$RUNDIR/$CDATE/$CDUMP"
    [[ ! -d $TMPDIR ]] && mkdir -p $TMPDIR

    export RUN_ENVIR_SAVE=$RUN_ENVIR
    export RUN_ENVIR=devpara

    $PREPQFITSH $PSLOT $CDATE $ROTDIR $ARCDIR $TMPDIR

    export RUN_ENVIR=$RUN_ENVIR_SAVE

fi


###############################################################
echo
echo "=============== START TO RUN VSDB STEP1, VERIFY PRCIP AND GRID2OBS ==============="
if [ $CDUMP = "gfs" ]; then

<<<<<<< HEAD
    if [ $VRFY_PCKG2RUN = "VSDB" -o $VRFY_PCKG2RUN = "BOTH" ]; then
        if [ $VSDB_STEP1 = "YES" -o $VRFYPRCP = "YES" -o $VRFYG2OBS = "YES" ]; then
 
            xdate=$(echo $($NDATE -${BACKDATEVSDB} $CDATE) | cut -c1-8)
            export ARCDIR1="$NOSCRUB/archive"
            export rundir="$RUNDIR/$CDUMP/$CDATE/vrfy/vsdb_exp"
            export COMROT="$ARCDIR1/dummy"

            $VSDBSH $xdate $xdate $vlength $cyc $PSLOT $CDATE $CDUMP $gfs_cyc $rain_bucket

        fi
=======
    if [ $VSDB_STEP1 = "YES" -o $VRFYPRCP = "YES" -o $VRFYG2OBS = "YES" ]; then
 
        xdate=$(echo $($NDATE -${BACKDATEVSDB} $CDATE) | cut -c1-8)
        export ARCDIR1="$NOSCRUB/archive"
        export rundir="$RUNDIR/$CDUMP/$CDATE/vrfy/vsdb_exp"
        export COMROT="$ARCDIR1/dummy"

        $VSDBSH $xdate $xdate $vlength $cyc $PSLOT $CDATE $CDUMP $gfs_cyc $rain_bucket
>>>>>>> 37a3bd27
    fi
fi

###############################################################
echo
echo "=============== START TO RUN METPLUS VERIFICATION ==============="
if [ $CDUMP = "gfs" ]; then

    if [ $VRFY_PCKG2RUN = "METPLUS" -o $VRFY_PCKG2RUN = "BOTH" ]; then
        if [ $RUN_METPLUS_GRID2GRID_STEP1 = "YES" -o $RUN_METPLUS_GRID2OBS_STEP1 = "YES" -o $RUN_METPLUS_PRECIP_STEP1 = "YES" ]; then
            
            $VERIF_GLOBALSH 
 
        fi
     fi
 fi


###############################################################
echo
echo "=============== START TO RUN RADMON DATA EXTRACTION ==============="
if [ $VRFYRAD = "YES" -a $CDUMP = $CDFNL -a $CDATE != $SDATE ]; then

    export EXP=$PSLOT
    export COMOUT="$ROTDIR/$CDUMP.$PDY/$cyc"
    export jlogfile="$ROTDIR/logs/$CDATE/${CDUMP}radmon.log"
    export TANKverf_rad="$TANKverf/stats/$PSLOT/$CDUMP.$PDY"
    export TANKverf_radM1="$TANKverf/stats/$PSLOT/$CDUMP.$PDYm1"
    export MY_MACHINE=$machine

    $VRFYRADSH

fi


###############################################################
echo
echo "=============== START TO RUN OZMON DATA EXTRACTION ==============="
if [ $VRFYOZN = "YES" -a $CDUMP = $CDFNL -a $CDATE != $SDATE ]; then

    export EXP=$PSLOT
    export COMOUT="$ROTDIR/$CDUMP.$PDY/$cyc"
    export jlogfile="$ROTDIR/logs/$CDATE/${CDUMP}oznmon.log"
    export TANKverf_ozn="$TANKverf_ozn/stats/$PSLOT/$CDUMP.$PDY"
    export TANKverf_oznM1="$TANKverf_ozn/stats/$PSLOT/$CDUMP.$PDYm1"
    export MY_MACHINE=$machine

    $VRFYOZNSH

fi


###############################################################
echo
echo "=============== START TO RUN MINMON ==============="
if [ $VRFYMINMON = "YES" -a $CDATE != $SDATE ]; then

    export COMOUT="$ROTDIR/$CDUMP.$PDY/$cyc"
    export jlogfile="$ROTDIR/logs/$CDATE/${CDUMP}minmon.log"
    export M_TANKverfM0="$M_TANKverf/stats/$PSLOT/$CDUMP.$PDY"
    export M_TANKverfM1="$M_TANKverf/stats/$PSLOT/$CDUMP.$PDYm1"
    export MY_MACHINE=$machine

    $VRFYMINSH

fi


################################################################################
echo
echo "=============== START TO RUN CYCLONE TRACK VERIFICATION ==============="
if [ $VRFYTRAK = "YES" ]; then
    $TRACKERSH  
fi


################################################################################
echo
echo "=============== START TO RUN CYCLONE GENESIS VERIFICATION ==============="
if [ $VRFYGENESIS = "YES" -a $CDUMP = "gfs" ]; then
    $GENESISSH
fi

###############################################################
# Force Exit out cleanly
if [ ${KEEPDATA:-"NO"} = "NO" ] ; then rm -rf $DATAROOT ; fi
exit 0<|MERGE_RESOLUTION|>--- conflicted
+++ resolved
@@ -102,19 +102,6 @@
 echo "=============== START TO RUN VSDB STEP1, VERIFY PRCIP AND GRID2OBS ==============="
 if [ $CDUMP = "gfs" ]; then
 
-<<<<<<< HEAD
-    if [ $VRFY_PCKG2RUN = "VSDB" -o $VRFY_PCKG2RUN = "BOTH" ]; then
-        if [ $VSDB_STEP1 = "YES" -o $VRFYPRCP = "YES" -o $VRFYG2OBS = "YES" ]; then
- 
-            xdate=$(echo $($NDATE -${BACKDATEVSDB} $CDATE) | cut -c1-8)
-            export ARCDIR1="$NOSCRUB/archive"
-            export rundir="$RUNDIR/$CDUMP/$CDATE/vrfy/vsdb_exp"
-            export COMROT="$ARCDIR1/dummy"
-
-            $VSDBSH $xdate $xdate $vlength $cyc $PSLOT $CDATE $CDUMP $gfs_cyc $rain_bucket
-
-        fi
-=======
     if [ $VSDB_STEP1 = "YES" -o $VRFYPRCP = "YES" -o $VRFYG2OBS = "YES" ]; then
  
         xdate=$(echo $($NDATE -${BACKDATEVSDB} $CDATE) | cut -c1-8)
@@ -123,24 +110,8 @@
         export COMROT="$ARCDIR1/dummy"
 
         $VSDBSH $xdate $xdate $vlength $cyc $PSLOT $CDATE $CDUMP $gfs_cyc $rain_bucket
->>>>>>> 37a3bd27
     fi
 fi
-
-###############################################################
-echo
-echo "=============== START TO RUN METPLUS VERIFICATION ==============="
-if [ $CDUMP = "gfs" ]; then
-
-    if [ $VRFY_PCKG2RUN = "METPLUS" -o $VRFY_PCKG2RUN = "BOTH" ]; then
-        if [ $RUN_METPLUS_GRID2GRID_STEP1 = "YES" -o $RUN_METPLUS_GRID2OBS_STEP1 = "YES" -o $RUN_METPLUS_PRECIP_STEP1 = "YES" ]; then
-            
-            $VERIF_GLOBALSH 
- 
-        fi
-     fi
- fi
-
 
 ###############################################################
 echo
